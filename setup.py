#!/usr/bin/env python
# -*- coding: utf-8 -*-
#
# Gramps - a GTK+/GNOME based genealogy program
#
# Copyright (C) 2012 Nick Hall
# Copyright (C) 2012 Rob G. Healey
# Copyright (C) 2012 Benny Malengier
#
# This program is free software; you can redistribute it and/or modify
# it under the terms of the GNU General Public License as published by
# the Free Software Foundation; either version 2 of the License, or
# (at your option) any later version.
#
# This program is distributed in the hope that it will be useful,
# but WITHOUT ANY WARRANTY; without even the implied warranty of
# MERCHANTABILITY or FITNESS FOR A PARTICULAR PURPOSE.  See the
# GNU General Public License for more details.
#
# You should have received a copy of the GNU General Public License
# along with this program; if not, write to the Free Software
# Foundation, Inc., 51 Franklin Street, Fifth Floor, Boston, MA 02110-1301 USA.
#

'''
Gramps distutils module.
'''

#check python version first
import sys

if sys.version_info < (3, 2):
    raise SystemExit("Gramps requires Python 3.2 or later.")

from distutils import log
from distutils.core import setup, Command
from distutils.util import convert_path, newer
from distutils.command.build import build as _build
from distutils.command.install import install as _install
import os
import glob
import codecs
import subprocess
from stat import ST_MODE
from gramps.version import VERSION
import unittest
import argparse

# this list MUST be a subset of _LOCALE_NAMES in gen/utils/grampslocale.py
# (that is, if you add a new language here, be sure it's in _LOCALE_NAMES too)
ALL_LINGUAS = ('ar', 'bg', 'ca', 'cs', 'da', 'de', 'el', 'en_GB',
               'eo', 'es', 'fi', 'fr', 'he', 'hr', 'hu', 'is', 'it',
               'ja', 'lt', 'nb', 'nl', 'nn', 'pl', 'pt_BR', 'pt_PT',
               'ru', 'sk', 'sl', 'sq', 'sr', 'sv', 'ta', 'tr', 'uk', 'vi',
               'zh_CN', 'zh_HK', 'zh_TW')
_FILES = ('data/tips.xml', 'data/holidays.xml')

svem_flag = '--single-version-externally-managed'
if svem_flag in sys.argv:
    # Die, setuptools, die.
    sys.argv.remove(svem_flag)

# check if the resourcepath option is used and store the path
# this is for packagers that build out of the source tree
# other options to setup.py are passed through
resource_path = ''
packaging = False
argparser = argparse.ArgumentParser(add_help=False)
argparser.add_argument("--resourcepath", dest="resource_path")
argparser.add_argument("--no-compress-manpages", dest="no_compress_manpages",
                       action="store_true")
args, passthrough = argparser.parse_known_args()
if args.resource_path:
    resource_path = args.resource_path
    packaging = True
sys.argv = [sys.argv[0]] + passthrough

def intltool_version():
    '''
    Return the version of intltool as a tuple.
    '''
    if sys.platform == 'win32':
        cmd = ["perl",
               r"-e print qx(intltool-update --version) =~ m/(\d+.\d+.\d+)/;"]
        try:
            ver, ret = subprocess.Popen(cmd ,stdout=subprocess.PIPE,
                stderr=subprocess.PIPE, shell=True).communicate()
            ver = ver.decode("utf-8")
            if ver > "":
                version_str = ver
            else:
                return (0,0,0)
        except:
            return (0,0,0)
    else:
        cmd = 'intltool-update --version 2> /dev/null' # pathological case
        retcode, version_str = subprocess.getstatusoutput(cmd)
        if retcode != 0:
            return None
        cmd = 'intltool-update --version 2> /dev/null | head -1 | cut -d" " -f3'
        retcode, version_str = subprocess.getstatusoutput(cmd)
        if retcode != 0: # unlikely but just barely imaginable, so leave it
            return None
    return tuple([int(num) for num in version_str.split('.')])

def substitute_variables(filename_in, filename_out, subst_vars):
    '''
    Substitute variables in a file.
    '''
    f_in = codecs.open(filename_in, encoding='utf-8')
    f_out = codecs.open(filename_out, encoding='utf-8', mode='w')
    for line in f_in:
        for variable, substitution in subst_vars:
            line = line.replace(variable, substitution)
        f_out.write(line)
    f_in.close()
    f_out.close()

def build_trans(build_cmd):
    '''
    Translate the language files into gramps.mo
    '''
    data_files = build_cmd.distribution.data_files
    for lang in ALL_LINGUAS:
        po_file = os.path.join('po', lang + '.po')
        mo_file = os.path.join(build_cmd.build_base, 'mo', lang, 'LC_MESSAGES',
                               'gramps.mo')
        mo_file_unix = (build_cmd.build_base + '/mo/' + lang +
                        '/LC_MESSAGES/gramps.mo')
        mo_dir = os.path.dirname(mo_file)
        if not(os.path.isdir(mo_dir) or os.path.islink(mo_dir)):
            os.makedirs(mo_dir)

        if newer(po_file, mo_file):
            cmd = 'msgfmt %s -o %s' % (po_file, mo_file)
            if os.system(cmd) != 0:
                os.remove(mo_file)
                msg = 'ERROR: Building language translation files failed.'
                ask = msg + '\n Continue building y/n [n] '
                reply = input(ask)
                if reply in ['n', 'N']:
                    raise SystemExit(msg)
            log.info('Compiling %s >> %s', po_file, mo_file)

        #linux specific piece:
        target = 'share/locale/' + lang + '/LC_MESSAGES'
        data_files.append((target, [mo_file_unix]))

def build_man(build_cmd):
    '''
    Compresses Gramps manual files
    '''
    data_files = build_cmd.distribution.data_files
    for man_dir, dirs, files in os.walk(os.path.join('data', 'man')):
        if 'gramps.1.in' in files:
            filename = os.path.join(man_dir, 'gramps.1.in')
            newdir = os.path.join(build_cmd.build_base, man_dir)
            if not(os.path.isdir(newdir) or os.path.islink(newdir)):
                os.makedirs(newdir)

            newfile = os.path.join(newdir, 'gramps.1')
            subst_vars = (('@VERSION@', VERSION), )
            substitute_variables(filename, newfile, subst_vars)

            src = 'gramps.1'
            if not args.no_compress_manpages:
                import gzip
                src += '.gz'
                man_file_gz = os.path.join(newdir, src)
                if os.path.exists(man_file_gz):
                    if newer(filename, man_file_gz):
                        os.remove(man_file_gz)
                    else:
                        filename = False
                        os.remove(newfile)

                if filename:
                    #Binary io, so open is OK
                    with open(newfile, 'rb') as f_in,\
                            gzip.open(man_file_gz, 'wb') as f_out:
                        f_out.writelines(f_in)
                        log.info('Compiling %s >> %s', filename, man_file_gz)

                    os.remove(newfile)
                    filename = False

            lang = man_dir[8:]
            src = build_cmd.build_base  + '/data/man' + lang  + '/' + src
            target = 'share/man' + lang + '/man1'
            data_files.append((target, [src]))

def build_intl(build_cmd):
    '''
    Merge translation files into desktop and mime files
    '''
    for filename in _FILES:
        filename = convert_path(filename)
        strip_files(filename + '.in', filename, ['_tip', '_name'])

    i_v = intltool_version()
    if i_v is None or i_v < (0, 25, 0):
        log.info('No intltool or version < 0.25.0, build_intl is aborting')
        return
    data_files = build_cmd.distribution.data_files
    base = build_cmd.build_base

    merge_files = (('data/gramps.desktop', 'share/applications', '-d'),
                    ('data/gramps.keys', 'share/mime-info', '-k'),
                    ('data/gramps.xml', 'share/mime/packages', '-x'),
                    ('data/gramps.appdata.xml', 'share/metainfo', '-x'))

    for filename, target, option in merge_files:
        filenamelocal = convert_path(filename)
        newfile = os.path.join(base, filenamelocal)
        newdir = os.path.dirname(newfile)
        if not(os.path.isdir(newdir) or os.path.islink(newdir)):
            os.makedirs(newdir)
        merge(filenamelocal + '.in', newfile, option)
        data_files.append((target, [base + '/' + filename]))

def strip_files(in_file, out_file, mark):
    '''
    strip the file of the first character (typically an underscore) in each
    keyword (in the "mark" argument list) in the file -- so this method is an
    Alternative to intltool-merge command.
    '''
    if (not os.path.exists(out_file) and os.path.exists(in_file)):
        old = open(in_file, 'r', encoding='utf-8')
        with open(out_file, 'w', encoding='utf-8', errors='strict') as fb:
            for line in old:
                for marker in mark:
                    line = line.replace(marker, marker[1:])
                fb.write(line)
        old.close()
        log.info('Compiling %s >> %s', in_file, out_file)

def merge(in_file, out_file, option, po_dir='po', cache=True):
    '''
    Run the intltool-merge command.
    '''
    option += ' -u'
    if cache:
        cache_file = os.path.join('po', '.intltool-merge-cache')
        option += ' -c ' + cache_file

    if (not os.path.exists(out_file) and os.path.exists(in_file)):
        if sys.platform == 'win32':
            cmd = (('set LC_ALL=C && perl -S intltool-merge %(opt)s %(po_dir)s %(in_file)s '
                '%(out_file)s') %
              {'opt' : option,
               'po_dir' : po_dir,
               'in_file' : in_file,
               'out_file' : out_file})
        else:
            cmd = (('LC_ALL=C intltool-merge %(opt)s %(po_dir)s %(in_file)s '
                '%(out_file)s') %
              {'opt' : option,
               'po_dir' : po_dir,
               'in_file' : in_file,
               'out_file' : out_file})
        if os.system(cmd) != 0:
            msg = ('ERROR: %s was not merged into the translation files!\n' %
                    out_file)
            raise SystemExit(msg)
        log.info('Compiling %s >> %s', in_file, out_file)

class build(_build):
    """Custom build command."""
    def run(self):
        build_trans(self)
        if not sys.platform == 'win32':
            build_man(self)
        build_intl(self)
        _build.run(self)

class install(_install):
    """Custom install command."""
    def run(self):
        resource_file = os.path.join(os.path.dirname(__file__), 'gramps', 'gen',
                                     'utils', 'resource-path')
        with open(resource_file, 'w', encoding='utf-8', errors='strict') as fp:
            if packaging:
                path = resource_path
            else:
                path = os.path.abspath(os.path.join(self.install_data, 'share'))
            fp.write(path)

        _install.run(self)

        os.remove(resource_file)

class test(Command):
    """Command to run Gramps unit tests"""
    description = "run all unit tests"
    user_options = []


    def initialize_options(self):
        pass

    def finalize_options(self):
        pass

    def run(self):
        if not os.path.exists('build'):
            raise RuntimeError("No build directory. Run `python setup.py build` before trying to run tests.")
        os.environ['GRAMPS_RESOURCES'] = '.'
        all_tests = unittest.TestLoader().discover('.', pattern='*_test.py')
        unittest.TextTestRunner(verbosity=self.verbose).run(all_tests)

#-------------------------------------------------------------------------
#
# Packages
#
#-------------------------------------------------------------------------
package_core = ['gramps',
                'gramps.cli',
                'gramps.cli.plug',
                'gramps.gen.utils.docgen',
                'gramps.gen',
                'gramps.gen.datehandler',
                'gramps.gen.db',
                'gramps.gen.display',
                'gramps.gen.filters',
                'gramps.gen.filters.rules',
                'gramps.gen.filters.rules.citation',
                'gramps.gen.filters.rules.event',
                'gramps.gen.filters.rules.family',
                'gramps.gen.filters.rules.media',
                'gramps.gen.filters.rules.note',
                'gramps.gen.filters.rules.person',
                'gramps.gen.filters.rules.place',
                'gramps.gen.filters.rules.repository',
                'gramps.gen.filters.rules.source',
                'gramps.gen.lib',
                'gramps.gen.merge',
                'gramps.gen.mime',
                'gramps.gen.plug',
                'gramps.gen.plug.docbackend',
                'gramps.gen.plug.docgen',
                'gramps.gen.plug.menu',
                'gramps.gen.plug.report',
                'gramps.gen.proxy',
                'gramps.gen.simple',
                'gramps.gen.utils',
                'gramps.gen.utils.docgen',
                'gramps.test',
                'gramps.plugins',
                'gramps.plugins.db',
                'gramps.plugins.db.bsddb',
                'gramps.plugins.db.dbapi',
                'gramps.plugins.docgen',
                'gramps.plugins.drawreport',
                'gramps.plugins.export',
                'gramps.plugins.gramplet',
                'gramps.plugins.graph',
                'gramps.plugins.importer',
                'gramps.plugins.lib',
                'gramps.plugins.lib.maps',
                'gramps.plugins.mapservices',
                'gramps.plugins.quickview',
                'gramps.plugins.rel',
                'gramps.plugins.sidebar',
                'gramps.plugins.textreport',
                'gramps.plugins.tool',
                'gramps.plugins.view',
                'gramps.plugins.webreport',
                'gramps.plugins.webstuff',
                ]
package_gui = ['gramps.gui',
               'gramps.gui.editors',
               'gramps.gui.editors.displaytabs',
               'gramps.gui.filters',
               'gramps.gui.filters.sidebar',
               'gramps.gui.logger',
               'gramps.gui.merge',
               'gramps.gui.plug',
               'gramps.gui.plug.export',
               'gramps.gui.plug.quick',
               'gramps.gui.plug.report',
               'gramps.gui.selectors',
               'gramps.gui.views',
               'gramps.gui.views.treemodels',
               'gramps.gui.widgets',
               ]

packages = package_core + package_gui

#-------------------------------------------------------------------------
#
# Package data
#
#-------------------------------------------------------------------------

# add all subdirs of plugin with glade:
package_data_core = []
basedir = os.path.join('gramps', 'plugins')
for (dirpath, dirnames, filenames) in os.walk(basedir):
    root, subdir = os.path.split(dirpath)
    if subdir.startswith("."):
        dirnames[:] = []
        continue
    for dirname in dirnames:
        # Skip hidden and system directories:
        if dirname.startswith("."):
            dirnames.remove(dirname)
        #we add to data_list so glade , xml, files are found, we don't need the gramps/ part
        package_data_core.append(dirpath[7:] + '/' + dirname + '/*.glade')
        package_data_core.append(dirpath[7:] + '/' + dirname + '/*.xml')
        package_data_core.append(dirpath[7:] + '/' + dirname + '/*.ini')

package_data_core.append('gen/utils/resource-path')

package_data_gui = ['gui/glade/*.glade']
package_data = package_data_core + package_data_gui

#-------------------------------------------------------------------------
#
# Resources
#
#-------------------------------------------------------------------------
data_files_core = [('share/mime-info', ['data/gramps.mime']),
                   ('share/icons', ['images/gramps.png'])]
DOC_FILES = ['AUTHORS', 'COPYING', 'FAQ', 'INSTALL', 'NEWS', 'README.md',
             'TODO']
GEDCOM_FILES = glob.glob(os.path.join('example', 'gedcom', '*.*'))
GRAMPS_FILES = glob.glob(os.path.join('example', 'gramps', '*.*'))
IMAGE_WEB = glob.glob(os.path.join('images', 'webstuff', '*.png'))
IMAGE_WEB.extend(glob.glob(os.path.join('images', 'webstuff','*.ico')))
IMAGE_WEB.extend(glob.glob(os.path.join('images', 'webstuff', '*.gif')))
CSS_FILES = glob.glob(os.path.join('data', 'css', '*.css'))
SWANKY_PURSE = glob.glob(os.path.join('data', 'css', 'swanky-purse', '*.css'))
SWANKY_IMG = glob.glob(os.path.join('data', 'css', 'swanky-purse', 'images', '*.png'))
data_files_core.append(('share/doc/gramps', DOC_FILES))
data_files_core.append(('share/doc/gramps/example/gedcom', GEDCOM_FILES))
data_files_core.append(('share/doc/gramps/example/gramps', GRAMPS_FILES))
data_files_core.append(('share/gramps/images/webstuff', IMAGE_WEB))
data_files_core.append(('share/gramps/css', CSS_FILES))
data_files_core.append(('share/gramps/css/swanky-purse', SWANKY_PURSE))
data_files_core.append(('share/gramps/css/swanky-purse/images', SWANKY_IMG))

PNG_FILES = glob.glob(os.path.join('data', '*.png'))
SVG_FILES = glob.glob(os.path.join('data', '*.svg'))
data_files_core.append(('share/icons/gnome/48x48/mimetypes', PNG_FILES))
data_files_core.append(('share/icons/gnome/scalable/mimetypes', SVG_FILES))

DTD_FILES = glob.glob(os.path.join('data', '*.dtd'))
RNG_FILES = glob.glob(os.path.join('data', '*.rng'))
XML_FILES = glob.glob(os.path.join('data', '*.xml'))
data_files_core.append(('share/gramps', XML_FILES))
data_files_core.append(('share/gramps', DTD_FILES))
data_files_core.append(('share/gramps', RNG_FILES))

data_files_gui = []
IMAGE_FILES = glob.glob(os.path.join('images', '*.*'))
THEME = os.path.join('images', 'hicolor')
ICON_16 = glob.glob(os.path.join(THEME, '16x16', 'actions', '*.png'))
ICON_22 = glob.glob(os.path.join(THEME, '22x22', 'actions', '*.png'))
ICON_24 = glob.glob(os.path.join(THEME, '24x24', 'actions', '*.png'))
ICON_48 = glob.glob(os.path.join(THEME, '48x48', 'actions', '*.png'))
ICON_SC = glob.glob(os.path.join(THEME, 'scalable', 'actions', '*.svg'))
data_files_gui.append(('share/gramps/images', IMAGE_FILES))
data_files_gui.append(('share/gramps/images/hicolor/16x16/actions', ICON_16))
data_files_gui.append(('share/gramps/images/hicolor/22x22/actions', ICON_22))
data_files_gui.append(('share/gramps/images/hicolor/24x24/actions', ICON_24))
data_files_gui.append(('share/gramps/images/hicolor/48x48/actions', ICON_48))
data_files_gui.append(('share/gramps/images/hicolor/scalable/actions', ICON_SC))

data_files = data_files_core + data_files_gui

#-------------------------------------------------------------------------
#
# Setup
#
#-------------------------------------------------------------------------
setup(name = 'gramps',
      description = ('Gramps (Genealogical Research and Analysis Management '
                     'Programming System)'),
      long_description = ('Gramps (Genealogical Research and Analysis '
                          'Management Programming System) is a full featured '
                          'genealogy program supporting a Python based plugin '
                          'system.'),
      version = VERSION,
      author = 'Donald N. Allingham',
      author_email = 'don@gramps-project.org',
      maintainer = 'Gramps Development Team',
      maintainer_email = 'benny.malengier@gmail.com',
      url = 'http://gramps-project.org',
      license = 'GPL v2 or greater',
      platforms = ['FreeBSD', 'Linux', 'MacOS', 'Windows'],
      cmdclass = {'build': build, 'install': install, 'test': test},
      packages = packages,
      package_data = {'gramps': package_data},
      data_files = data_files,
      scripts = ['scripts/gramps'],
      classifiers = [
<<<<<<< HEAD
          "Development Status :: 1 - Planning",
=======
          "Development Status :: 5 - Production/Stable",
>>>>>>> f2bc982c
          "Environment :: Console",
          "Environment :: MacOS X",
          "Environment :: Plugins",
          "Environment :: Web Environment",
          "Environment :: Win32 (MS Windows)",
          "Environment :: X11 Applications :: GTK",
          "Intended Audience :: Education",
          "Intended Audience :: End Users/Desktop",
          "Intended Audience :: Other Audience",
          "Intended Audience :: Science/Research",
          "License :: OSI Approved :: GNU General Public License v2 (GPLv2)",
          "Natural Language :: Arabic",
          "Natural Language :: Bulgarian",
          "Natural Language :: Catalan",
          "Natural Language :: Chinese (Simplified)",
          "Natural Language :: Croatian",
          "Natural Language :: Czech",
          "Natural Language :: Danish",
          "Natural Language :: Dutch",
          "Natural Language :: English",
          "Natural Language :: Esperanto",
          "Natural Language :: Finnish",
          "Natural Language :: French",
          "Natural Language :: German",
          "Natural Language :: Greek",
          "Natural Language :: Hebrew",
          "Natural Language :: Hungarian",
          "Natural Language :: Icelandic",
          "Natural Language :: Italian",
          "Natural Language :: Japanese",
          "Natural Language :: Macedonian",
          "Natural Language :: Norwegian",
          "Natural Language :: Polish",
          "Natural Language :: Portuguese",
          "Natural Language :: Portuguese (Brazilian)",
          "Natural Language :: Romanian",
          "Natural Language :: Russian",
          "Natural Language :: Serbian",
          "Natural Language :: Slovak",
          "Natural Language :: Slovenian",
          "Natural Language :: Spanish",
          "Natural Language :: Swedish",
          "Natural Language :: Turkish",
          "Natural Language :: Vietnamese",
          "Operating System :: MacOS",
          "Operating System :: Microsoft :: Windows",
          "Operating System :: Other OS",
          "Operating System :: POSIX :: BSD",
          "Operating System :: POSIX :: Linux",
          "Operating System :: POSIX :: SunOS/Solaris",
          "Operating System :: Unix",
          "Programming Language :: Python",
          "Programming Language :: Python :: 3",
          "Topic :: Database",
          "Topic :: Desktop Environment :: Gnome",
          "Topic :: Education",
          "Topic :: Scientific/Engineering :: Visualization",
          "Topic :: Sociology :: Genealogy",
          ]
)<|MERGE_RESOLUTION|>--- conflicted
+++ resolved
@@ -494,11 +494,7 @@
       data_files = data_files,
       scripts = ['scripts/gramps'],
       classifiers = [
-<<<<<<< HEAD
           "Development Status :: 1 - Planning",
-=======
-          "Development Status :: 5 - Production/Stable",
->>>>>>> f2bc982c
           "Environment :: Console",
           "Environment :: MacOS X",
           "Environment :: Plugins",
