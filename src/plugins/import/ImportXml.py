#
# Gramps - a GTK+/GNOME based genealogy program
#
# Copyright (C) 2000-2007  Donald N. Allingham
# Copyright (C) 2009       Douglas S. Blank
# Copyright (C) 2010       Nick Hall
#
# This program is free software; you can redistribute it and/or modify
# it under the terms of the GNU General Public License as published by
# the Free Software Foundation; either version 2 of the License, or
# (at your option) any later version.
#
# This program is distributed in the hope that it will be useful, 
# but WITHOUT ANY WARRANTY; without even the implied warranty of
# MERCHANTABILITY or FITNESS FOR A PARTICULAR PURPOSE.  See the
# GNU General Public License for more details.
#
# You should have received a copy of the GNU General Public License
# along with this program; if not, write to the Free Software
# Foundation, Inc., 59 Temple Place, Suite 330, Boston, MA  02111-1307  USA
#

# $Id$

#-------------------------------------------------------------------------
#
# Standard Python Modules
#
#-------------------------------------------------------------------------
import os
import sys
from xml.parsers.expat import ExpatError, ParserCreate
from gen.ggettext import gettext as _
import re
import logging
LOG = logging.getLogger(".ImportXML")

#-------------------------------------------------------------------------
#
# Gramps Modules
#
#-------------------------------------------------------------------------
from QuestionDialog import ErrorDialog, WarningDialog
import gen.mime
import gen.lib
import Utils
import DateHandler
from gen.display.name import displayer as name_displayer
from gen.db.dbconst import (PERSON_KEY, FAMILY_KEY, SOURCE_KEY, EVENT_KEY, 
                            MEDIA_KEY, PLACE_KEY, REPOSITORY_KEY, NOTE_KEY,
                            TAG_KEY)
from gen.updatecallback import UpdateCallback
import const
import libgrampsxml
from libmixin import DbMixin

#-------------------------------------------------------------------------
#
# Try to detect the presence of gzip
#
#-------------------------------------------------------------------------
try:
    import gzip
    GZIP_OK = True
except:
    GZIP_OK = False

PERSON_RE = re.compile(r"\s*\<person\s(.*)$")

CHILD_REL_MAP = {
    "Birth"     : gen.lib.ChildRefType(gen.lib.ChildRefType.BIRTH), 
    "Adopted"   : gen.lib.ChildRefType(gen.lib.ChildRefType.ADOPTED), 
    "Stepchild" : gen.lib.ChildRefType(gen.lib.ChildRefType.STEPCHILD), 
    "Sponsored" : gen.lib.ChildRefType(gen.lib.ChildRefType.SPONSORED), 
    "Foster"    : gen.lib.ChildRefType(gen.lib.ChildRefType.FOSTER), 
    "Unknown"   : gen.lib.ChildRefType(gen.lib.ChildRefType.UNKNOWN), 
    }

EVENT_FAMILY_STR = _("%(event_name)s of %(family)s")
EVENT_PERSON_STR = _("%(event_name)s of %(person)s")

#-------------------------------------------------------------------------
#
# Importing data into the currently open database. 
# Must takes care of renaming media files according to their new IDs.
#
#-------------------------------------------------------------------------
def importData(database, filename, callback=None, cl=0):

    if DbMixin not in database.__class__.__bases__:
        database.__class__.__bases__ = (DbMixin,) +  \
                                        database.__class__.__bases__

    filename = os.path.normpath(filename)
    basefile = os.path.dirname(filename)
    database.smap = {}
    database.pmap = {}
    database.fmap = {}
    
    xml_file = open_file(filename, cl)
    versionparser = VersionParser(xml_file)

    if xml_file is None or \
       version_is_valid(versionparser, cl) is False:
        if cl:
            sys.exit(1)
        else:
            return

    version_string = versionparser.get_xmlns_version()
    #reset file to the start
    xml_file.seek(0)
    
    change = os.path.getmtime(filename)
    parser = GrampsParser(database, callback, change, version_string)

    linecounter = LineParser(filename)
    line_cnt = linecounter.get_count()
    person_cnt = linecounter.get_person_count()
    
    read_only = database.readonly
    database.readonly = False
    
    try:
        info = parser.parse(xml_file, line_cnt, person_cnt)
    except IOError, msg:
        if cl:
            LOG.warn("Error reading %s" % filename)
            LOG.warn(msg)
            import traceback
            traceback.print_exc()
            sys.exit(1)
        else:
            ErrorDialog(_("Error reading %s") % filename, str(msg))
            import traceback
            traceback.print_exc()
            return
    except ExpatError, msg:
        if cl:
            LOG.warn("Error reading %s" % filename)
            LOG.warn("The file is probably either corrupt or not a valid Gramps database.")
            sys.exit(1)
        else:
            ErrorDialog(_("Error reading %s") % filename, 
                        _("The file is probably either corrupt or not a valid Gramps database."))
            return

    xml_file.close()

    database.readonly = read_only
    
    return info

##  TODO - WITH MEDIA PATH, IS THIS STILL NEEDED? 
##         BETTER LEAVE ALL RELATIVE TO NEW RELATIVE PATH
##   save_path is in .gramps/dbbase, no good place !
##    # copy all local images into <database>.images directory
##    db_dir = os.path.abspath(os.path.dirname(database.get_save_path()))
##    db_base = os.path.basename(database.get_save_path())
##    img_dir = os.path.join(db_dir, db_base)
##    first = not os.path.exists(img_dir)
##    
##    for m_id in database.get_media_object_handles():
##        mobject = database.get_object_from_handle(m_id)
##        oldfile = mobject.get_path()
##        if oldfile and not os.path.isabs(oldfile):
##            if first:
##                os.mkdir(img_dir)
##                first = 0
##            newfile = os.path.join(img_dir, oldfile)
##
##            try:
##                oldfilename = os.path.join(basefile, oldfile)
##                shutil.copyfile(oldfilename, newfile)
##                try:
##                    shutil.copystat(oldfilename, newfile)
##                except:
##                    pass
##                mobject.set_path(newfile)
##                database.commit_media_object(mobject, None, change)
##            except (IOError, OSError), msg:
##                ErrorDialog(_('Could not copy file'), str(msg))

#-------------------------------------------------------------------------
#
# Remove extraneous spaces
#
#-------------------------------------------------------------------------

def rs(text):
    return ' '.join(text.split())

def fix_spaces(text_list):
    return '\n'.join(map(rs, text_list))

#-------------------------------------------------------------------------
#
# 
#
#-------------------------------------------------------------------------

class ImportInfo(object):
    """
    Class object that can hold information about the import
    """
    keyorder = [PERSON_KEY, FAMILY_KEY, SOURCE_KEY, EVENT_KEY, MEDIA_KEY, 
                PLACE_KEY, REPOSITORY_KEY, NOTE_KEY, TAG_KEY]
    key2data = {
            PERSON_KEY : 0,
            FAMILY_KEY : 1,
            SOURCE_KEY: 2, 
            EVENT_KEY: 3, 
            MEDIA_KEY: 4, 
            PLACE_KEY: 5, 
            REPOSITORY_KEY: 6, 
            NOTE_KEY: 7,
            TAG_KEY: 8
            }
    
    def __init__(self):
        """
        Init of the import class.
        
        This creates the datastructures to hold info
        """
        self.data_mergeoverwrite = [{}] * 9
        self.data_newobject = [0] * 9
        self.data_relpath = False
        

    def add(self, category, key, obj):
        """
        Add info of a certain category. Key is one of the predefined keys,
        while obj is an object of which information will be extracted
        """
        if category == 'merge-overwrite':
            self.data_mergeoverwrite[self.key2data[key]][obj.handle] = \
                    self._extract_mergeinfo(key, obj)
        elif category == 'new-object':
            self.data_newobject[self.key2data[key]] += 1
        elif category == 'relative-path':
            self.data_relpath = True

    def _extract_mergeinfo(self, key, obj):
        """
        Extract info from obj about 'merge-overwrite', Key is one of the 
        predefined keys.
        """
        if key == PERSON_KEY:
            return _("  %(id)s - %(text)s\n") % {'id': obj.gramps_id, 
                        'text' : name_displayer.display(obj)
                        }
        elif key == FAMILY_KEY :
            return _("  Family %(id)s\n") % {'id': obj.gramps_id}
        elif key ==SOURCE_KEY:
            return _("  Source %(id)s\n") % {'id': obj.gramps_id}
        elif key == EVENT_KEY:
            return _("  Event %(id)s\n") % {'id': obj.gramps_id}
        elif key == MEDIA_KEY:
            return _("  Media Object %(id)s\n") % {'id': obj.gramps_id}
        elif key == PLACE_KEY:
            return _("  Place %(id)s\n") % {'id': obj.gramps_id}
        elif key == REPOSITORY_KEY:
            return _("  Repository %(id)s\n") % {'id': obj.gramps_id}
        elif key == NOTE_KEY:
            return _("  Note %(id)s\n") % {'id': obj.gramps_id}
        elif key == TAG_KEY:
            return _("  Tag %(name)s\n") % {'name': obj.get_name()}

    def info_text(self):
        """
        Construct an info message from the data in the class.
        """
        key2string = {
            PERSON_KEY      : _('  People: %d\n'),
            FAMILY_KEY      : _('  Families: %d\n'),
            SOURCE_KEY      : _('  Sources: %d\n'),
            EVENT_KEY       : _('  Events: %d\n'),
            MEDIA_KEY       : _('  Media Objects: %d\n'),
            PLACE_KEY       : _('  Places: %d\n'),
            REPOSITORY_KEY  : _('  Repositories: %d\n'),
            NOTE_KEY        : _('  Notes: %d\n'),
            TAG_KEY         : _('  Tags: %d\n'),
            }
        txt = _("Number of new objects imported:\n")
        for key in self.keyorder:
            txt += key2string[key] % self.data_newobject[self.key2data[key]]
        merged = False
        for key in self.keyorder:
            if self.data_mergeoverwrite[self.key2data[key]]:
                merged = True
                break
        if merged:
            txt += _("\n\nObjects merged-overwritten on import:\n")
            for key in self.keyorder:
                datakey = self.key2data[key]
                for handle in self.data_mergeoverwrite[datakey].keys():
                    txt += self.data_mergeoverwrite[datakey][handle]
        if self.data_relpath:
            txt += _("\nMedia objects with relative paths have been\n"
                     "imported. These paths are considered relative to\n"
                     "the media directory you can set in the preferences,\n"
                     "or, if not set, relative to the user's directory.\n"
                    )
        return txt

class LineParser(object):
    def __init__(self, filename):

        self.count = 0
        self.person_count = 0

        if GZIP_OK:
            use_gzip = 1
            try:
                f = gzip.open(filename, "r")
                f.read(1)
                f.close()
            except IOError, msg:
                use_gzip = 0
            except ValueError, msg:
                use_gzip = 1
        else:
            use_gzip = 0

        try:
            if use_gzip:
                ofile = gzip.open(filename, "rb")
            else:
                ofile = open(filename, "r")

            for line in ofile:
                self.count += 1
                if PERSON_RE.match(line):
                    self.person_count += 1

            ofile.close()
        except:
            self.count = 0
            self.person_count = 0

    def get_count(self):
        return self.count

    def get_person_count(self):
        return self.person_count

#-------------------------------------------------------------------------
#
# Gramps database parsing class.  Derived from SAX XML parser
#
#-------------------------------------------------------------------------
class GrampsParser(UpdateCallback):

    def __init__(self, database, callback, change, version_string):
        UpdateCallback.__init__(self, callback)
        #version of the xml file
        self.version_string = version_string
        self.stext_list = []
        self.scomments_list = []
        self.note_list = []
        self.tlist = []
        self.conf = 2
        self.gid2id = {}
        self.gid2fid = {}
        self.gid2eid = {}
        self.gid2pid = {}
        self.gid2oid = {}
        self.gid2sid = {}
        self.gid2rid = {}
        self.gid2nid = {}
        self.childref_map = {}
        self.change = change
        self.dp = DateHandler.parser
        self.info = ImportInfo()
        self.all_abs = True
        
        self.ord = None
        self.objref = None
        self.object = None
        self.repo = None
        self.reporef = None
        self.pref = None
        self.use_p = 0
        self.in_note = 0
        self.in_stext = 0
        self.in_scomments = 0
        self.note = None
        self.note_text = None
        self.note_tags = []
        self.in_witness = False
        self.db = database
        self.photo = None
        self.person = None
        self.family = None
        self.address = None
        self.source = None
        self.source_ref = None
        self.attribute = None
        self.placeobj = None
        self.locations = 0
        self.place_map = {}

        self.resname = ""
        self.resaddr = "" 
        self.rescity = ""
        self.resstate = ""
        self.rescon = "" 
        self.respos = ""
        self.resphone = ""
        self.resemail = ""

        self.mediapath = ""

        self.pmap = {}
        self.fmap = {}
        self.smap = {}
        self.lmap = {}
        self.media_file_map = {}

        # List of new name formats and a dict for remapping them
        self.name_formats  = []
        self.name_formats_map = {}
        self.taken_name_format_numbers = [num[0] 
                                          for num in self.db.name_formats]
        
        self.event = None
        self.eventref = None
        self.childref = None
        self.personref = None
        self.name = None
        self.surname = None
        self.surnamepat = None
        self.home = None
        self.owner = gen.lib.Researcher()
        self.func_list = [None]*50
        self.func_index = 0
        self.func = None
        self.witness_comment = ""
        self.idswap = {}
        self.fidswap = {}
        self.eidswap = {}
        self.sidswap = {}
        self.pidswap = {}
        self.oidswap = {}
        self.ridswap = {}
        self.nidswap = {}
        self.eidswap = {}

        self.func_map = {
            #name part
            "name": (self.start_name, self.stop_name),
            "first": (None, self.stop_first), 
            "call": (None, self.stop_call), 
            "aka": (self.start_name, self.stop_aka),     #deprecated < 1.3.0
            "last": (self.start_last, self.stop_last),   #deprecated in 1.4.0
            "nick": (None, self.stop_nick),
            "title": (None, self.stop_title),
            "suffix": (None, self.stop_suffix),
            "patronymic": (self.start_patronymic, self.stop_patronymic),  #deprecated in 1.4.0
            "familynick": (None, self.stop_familynick),  #new in 1.4.0
            "group": (None, self.stop_group),            #new in 1.4.0, replaces attribute
            #new in 1.4.0
            "surname": (self.start_surname, self.stop_surname),
            # 
            "namemaps": (None, None),
            "name-formats": (None, None),       
            #other
            "address": (self.start_address, self.stop_address), 
            "addresses": (None, None), 
            "childlist": (None, None),  
            "attribute": (self.start_attribute, self.stop_attribute), 
            "attr_type": (None, self.stop_attr_type), 
            "attr_value": (None, self.stop_attr_value), 
            "bookmark": (self.start_bmark, None), 
            "bookmarks": (None, None), 
            "format": (self.start_format, None), 
            "child": (self.start_child, None), 
            "childof": (self.start_childof, None), 
            "childref": (self.start_childref, self.stop_childref), 
            "personref": (self.start_personref, self.stop_personref), 
            "city": (None, self.stop_city), 
            "county": (None, self.stop_county), 
            "country": (None, self.stop_country), 
            "comment": (None, self.stop_comment), 
            "created": (self.start_created, None), 
            "ref": (None, self.stop_ref), 
            "database": (self.start_database, self.stop_database), 
            "phone": (None, self.stop_phone), 
            "date": (None, self.stop_date), 
            "cause": (None, self.stop_cause), 
            "description": (None, self.stop_description), 
            "event": (self.start_event, self.stop_event), 
            "type": (None, self.stop_type), 
            "witness": (self.start_witness, self.stop_witness), 
            "eventref": (self.start_eventref, self.stop_eventref), 
            "data_item": (self.start_data_item, None), 
            "families": (None, self.stop_families), 
            "family": (self.start_family, self.stop_family), 
            "rel": (self.start_rel, None), 
            "region": (self.start_region, None),
            "father": (self.start_father, None), 
            "gender": (None, self.stop_gender), 
            "header": (None, None), 
            "map": (self.start_namemap, None),
            "mediapath": (None, self.stop_mediapath),
            "mother": (self.start_mother, None), 
            "note": (self.start_note, self.stop_note), 
            "noteref": (self.start_noteref, None), 
            "p": (None, self.stop_ptag), 
            "parentin": (self.start_parentin, None), 
            "people": (self.start_people, self.stop_people), 
            "person": (self.start_person, self.stop_person), 
            "img": (self.start_photo, self.stop_photo), 
            "objref": (self.start_objref, self.stop_objref), 
            "object": (self.start_object, self.stop_object), 
            "file": (self.start_file, None), 
            "place": (self.start_place, self.stop_place), 
            "dateval": (self.start_dateval, None), 
            "daterange": (self.start_daterange, None), 
            "datespan": (self.start_datespan, None), 
            "datestr": (self.start_datestr, None), 
            "places": (None, self.stop_places), 
            "placeobj": (self.start_placeobj, self.stop_placeobj), 
            "ptitle": (None, self.stop_ptitle), 
            "location": (self.start_location, None), 
            "lds_ord": (self.start_lds_ord, self.stop_lds_ord), 
            "temple": (self.start_temple, None), 
            "status": (self.start_status, None), 
            "sealed_to": (self.start_sealed_to, None), 
            "coord": (self.start_coord, None), 
            "pos": (self.start_pos, None), 
            "postal": (None, self.stop_postal),
            "range": (self.start_range, None),
            "researcher": (None, self.stop_research), 
            "resname": (None, self.stop_resname ), 
            "resaddr": (None, self.stop_resaddr ), 
            "rescity": (None, self.stop_rescity ), 
            "resstate": (None, self.stop_resstate ), 
            "rescountry": (None, self.stop_rescountry), 
            "respostal": (None, self.stop_respostal), 
            "resphone": (None, self.stop_resphone), 
            "resemail": (None, self.stop_resemail), 
            "sauthor": (None, self.stop_sauthor), 
            "sabbrev": (None, self.stop_sabbrev), 
            "scomments": (None, self.stop_scomments), 
            "source": (self.start_source, self.stop_source), 
            "sourceref": (self.start_sourceref, self.stop_sourceref), 
            "sources": (None, None), 
            "spage": (None, self.stop_spage), 
            "spubinfo": (None, self.stop_spubinfo), 
            "state": (None, self.stop_state), 
            "stext": (None, self.stop_stext), 
            "stitle": (None, self.stop_stitle), 
            "street": (None, self.stop_street), 
<<<<<<< HEAD
            "style": (self.start_style, None), 
            "suffix": (None, self.stop_suffix),
=======
>>>>>>> 405572cb
            "tag": (self.start_tag, None),
            "tagref": (self.start_tagref, None),
            "tags": (None, None),
            "text": (None, self.stop_text),
            "url": (self.start_url, None), 
            "repository": (self.start_repo, self.stop_repo), 
            "reporef": (self.start_reporef, self.stop_reporef), 
            "rname": (None, self.stop_rname), 
        }

    def find_person_by_gramps_id(self, gramps_id):
        intid = self.gid2id.get(gramps_id)
        new = True
        if intid:
            person = self.db.get_person_from_handle(intid)
            new = False
        else:
            intid = Utils.create_id()
            person = gen.lib.Person()
            person.set_handle(intid)
            person.set_gramps_id(gramps_id)
            self.db.add_person(person, self.trans)
            #set correct change time
            self.db.commit_person(person, self.trans, self.change)
            self.gid2id[gramps_id] = intid
        return person, new

    def find_family_by_gramps_id(self, gramps_id):
        intid = self.gid2fid.get(gramps_id)
        new = True
        if intid:
            family = self.db.get_family_from_handle(intid)
            new = False
        else:
            intid = Utils.create_id()
            family = gen.lib.Family()
            family.set_handle(intid)
            family.set_gramps_id(gramps_id)
            self.db.add_family(family, self.trans)
            self.db.commit_family(family, self.trans, self.change)
            self.gid2fid[gramps_id] = intid
        return family, new

    def find_event_by_gramps_id(self, gramps_id):
        intid = self.gid2eid.get(gramps_id)
        new = True
        if intid:
            event = self.db.get_event_from_handle(intid)
            new = False
        else:
            intid = Utils.create_id()
            event = gen.lib.Event()
            event.set_handle(intid)
            event.set_gramps_id(gramps_id)
            self.db.add_event(event, self.trans)
            self.db.commit_event(event, self.trans, self.change)
            self.gid2eid[gramps_id] = intid
        return event, new

    def find_place_by_gramps_id(self, gramps_id):
        intid = self.gid2pid.get(gramps_id)
        new = True
        if intid:
            place = self.db.get_place_from_handle(intid)
            new = False
        else:
            intid = Utils.create_id()
            place = gen.lib.Place()
            place.set_handle(intid)
            place.set_gramps_id(gramps_id)
            self.db.add_place(place, self.trans)
            self.db.commit_place(place, self.trans, self.change)
            self.gid2pid[gramps_id] = intid
        return place, new

    def find_source_by_gramps_id(self, gramps_id):
        intid = self.gid2sid.get(gramps_id)
        new = True
        if intid:
            source = self.db.get_source_from_handle(intid)
            new = False
        else:
            intid = Utils.create_id()
            source = gen.lib.Source()
            source.set_handle(intid)
            source.set_gramps_id(gramps_id)
            self.db.add_source(source, self.trans)
            self.db.commit_source(source, self.trans, self.change)
            self.gid2sid[gramps_id] = intid
        return source, new

    def find_object_by_gramps_id(self, gramps_id):
        intid = self.gid2oid.get(gramps_id)
        new = True
        if intid:
            obj = self.db.get_object_from_handle(intid)
            new = False
        else:
            intid = Utils.create_id()
            obj = gen.lib.MediaObject()
            obj.set_handle(intid)
            obj.set_gramps_id(gramps_id)
            self.db.add_object(obj, self.trans)
            self.db.commit_media_object(obj, self.trans, self.change)
            self.gid2oid[gramps_id] = intid
        return obj, new

    def find_repository_by_gramps_id(self, gramps_id):
        intid = self.gid2rid.get(gramps_id)
        new = True
        if intid:
            repo = self.db.get_repository_from_handle(intid)
            new = False
        else:
            intid = Utils.create_id()
            repo = gen.lib.Repository()
            repo.set_handle(intid)
            repo.set_gramps_id(gramps_id)
            self.db.add_repository(repo, self.trans)
            self.db.commit_repository(repo, self.trans, self.change)
            self.gid2rid[gramps_id] = intid
        return repo, new

    def find_note_by_gramps_id(self, gramps_id):
        intid = self.gid2nid.get(gramps_id)
        new = True
        if intid:
            note = self.db.get_note_from_handle(intid)
            new = False
        else:
            intid = Utils.create_id()
            note = gen.lib.Note()
            note.set_handle(intid)
            note.set_gramps_id(gramps_id)
            self.db.add_note(note, self.trans)
            self.db.commit_note(note, self.trans, self.change)
            self.gid2nid[gramps_id] = intid
        return note, new

    def map_gid(self, gramps_id):
        if not self.idswap.get(gramps_id):
            if self.db.has_gramps_id(PERSON_KEY, gramps_id):
                self.idswap[gramps_id] = self.db.find_next_person_gramps_id()
            else:
                self.idswap[gramps_id] = gramps_id
        return self.idswap[gramps_id]

    def map_fid(self, gramps_id):
        if not self.fidswap.get(gramps_id):
            if self.db.has_gramps_id(FAMILY_KEY, gramps_id):
                self.fidswap[gramps_id] = self.db.find_next_family_gramps_id()
            else:
                self.fidswap[gramps_id] = gramps_id
        return self.fidswap[gramps_id]

    def map_eid(self, gramps_id):
        if not self.eidswap.get(gramps_id):
            if self.db.has_gramps_id(EVENT_KEY, gramps_id):
                self.eidswap[gramps_id] = self.db.find_next_event_gramps_id()
            else:
                self.eidswap[gramps_id] = gramps_id
        return self.eidswap[gramps_id]

    def map_pid(self, gramps_id):
        if not self.pidswap.get(gramps_id):
            if self.db.has_gramps_id(PLACE_KEY, gramps_id):
                self.pidswap[gramps_id] = self.db.find_next_place_gramps_id()
            else:
                self.pidswap[gramps_id] = gramps_id
        return self.pidswap[gramps_id]

    def map_sid(self, gramps_id):
        if not self.sidswap.get(gramps_id):
            if self.db.has_gramps_id(SOURCE_KEY, gramps_id):
                self.sidswap[gramps_id] = self.db.find_next_source_gramps_id()
            else:
                self.sidswap[gramps_id] = gramps_id
        return self.sidswap[gramps_id]

    def map_oid(self, gramps_id):
        if not self.oidswap.get(gramps_id):
            if self.db.has_gramps_id(MEDIA_KEY, gramps_id):
                self.oidswap[gramps_id] = self.db.find_next_object_gramps_id()
            else:
                self.oidswap[gramps_id] = gramps_id
        return self.oidswap[gramps_id]

    def map_rid(self, gramps_id):
        if not self.ridswap.get(gramps_id):
            if self.db.has_gramps_id(REPOSITORY_KEY, gramps_id):
                self.ridswap[gramps_id] = self.db.find_next_repository_gramps_id()
            else:
                self.ridswap[gramps_id] = gramps_id
        return self.ridswap[gramps_id]

    def map_nid(self, gramps_id):
        if not self.nidswap.get(gramps_id):
            if self.db.has_gramps_id(NOTE_KEY, gramps_id):
                self.nidswap[gramps_id] = self.db.find_next_note_gramps_id()
            else:
                self.nidswap[gramps_id] = gramps_id
        return self.nidswap[gramps_id]

    def parse(self, ifile, linecount=0, personcount=0):
        """
        Parse the xml file
        :param ifile: must be a file handle that is already open, with position
                      at the start of the file
        """
        if personcount < 1000:
            no_magic = True
        else:
            no_magic = False
        self.trans = self.db.transaction_begin("", batch=True, no_magic=no_magic)
        self.set_total(linecount)

        self.db.disable_signals()

        self.p = ParserCreate()
        self.p.StartElementHandler = self.startElement
        self.p.EndElementHandler = self.endElement
        self.p.CharacterDataHandler = self.characters
        self.p.ParseFile(ifile)

        if len(self.name_formats) > 0:
            # add new name formats to the existing table
            self.db.name_formats += self.name_formats
            # Register new formats
            name_displayer.set_name_format(self.db.name_formats)

        self.db.set_researcher(self.owner)
        if self.home is not None:
            person = self.db.get_person_from_handle(self.home)
            self.db.set_default_person_handle(person.handle)

        #set media path, this should really do some parsing to convert eg
        # windows path to unix ?
        if self.mediapath:
            oldpath = self.db.get_mediapath()
            if not oldpath:
                self.db.set_mediapath(self.mediapath)
            elif not oldpath == self.mediapath:
                ErrorDialog(_("Could not change media path"), 
                    _("The opened file has media path %s, which conflicts with"
                      " the media path of the family tree you import into. "
                      "The original media path has been retained. Copy the "
                      "files to a correct directory or change the media "
                      "path in the Preferences."
                     ) % self.mediapath )

        for key in self.func_map.keys():
            del self.func_map[key]
        del self.func_map
        del self.func_list
        del self.p
        self.db.transaction_commit(self.trans, _("Gramps XML import"))
        self.db.enable_signals()
        self.db.request_rebuild()
        return self.info

    def start_lds_ord(self, attrs):
        self.ord = gen.lib.LdsOrd()
        self.ord.set_type_from_xml(attrs['type'])
        self.ord.private = bool(attrs.get("priv"))
        if self.person:
            self.person.lds_ord_list.append(self.ord)
        elif self.family:
            self.family.lds_ord_list.append(self.ord)

    def start_temple(self, attrs):
        self.ord.set_temple(attrs['val'])

    def start_data_item(self, attrs):
        self.source.set_data_item(attrs['key'], attrs['value'])

    def start_status(self, attrs):
        try:
            # old xml with integer statuses
            self.ord.set_status(int(attrs['val']))
        except ValueError:
            # string
            self.ord.set_status_from_xml(attrs['val'])

    def start_sealed_to(self, attrs):
        try:
            handle = attrs['hlink'].replace('_', '')
            self.db.check_family_from_handle(handle, self.trans)
        except KeyError:
            gramps_id = self.map_fid(attrs['ref'])
            family = self.find_family_by_gramps_id(gramps_id)
            handle = family.handle
        self.ord.set_family_handle(handle)
        
    def start_place(self, attrs):
        """A reference to a place in an object: event or lds_ord
        """
        try:
            handle = attrs['hlink'].replace('_', '')
            self.db.check_place_from_handle(handle, self.trans, 
                                            set_gid = False)
        except KeyError:
            #legacy, before  hlink there was ref
            gramps_id = self.map_pid(attrs['ref'])
            place, new = self.find_place_by_gramps_id(gramps_id)
            handle = place.handle
        
        if self.ord:
            self.ord.set_place_handle(handle)
        elif self.object:
            self.object.set_place_handle(handle)
        else:
            self.event.set_place_handle(handle)
        
    def start_placeobj(self, attrs):
        gramps_id = self.map_pid(attrs['id'])
        try:
            self.placeobj, new = self.db.find_place_from_handle(
                attrs['handle'].replace('_', ''), self.trans)
            self.placeobj.set_gramps_id(gramps_id)
        except KeyError:
            self.placeobj, new = self.find_place_by_gramps_id(gramps_id)
            
        self.placeobj.private = bool(attrs.get("priv"))
        if new:
            #keep change time from xml file
            self.placeobj.change = int(attrs.get('change',self.change))
            self.info.add('new-object', PLACE_KEY, self.placeobj)
        else:
            self.placeobj.change = self.change
            self.info.add('merge-overwrite', PLACE_KEY, self.placeobj)
        
        # GRAMPS LEGACY: title in the placeobj tag
        self.placeobj.title = attrs.get('title', '')
        self.locations = 0
        self.update(self.p.CurrentLineNumber)
            
    def start_location(self, attrs):
        """Bypass the function calls for this one, since it appears to
        take up quite a bit of time"""
        
        loc = gen.lib.Location()
        loc.phone = attrs.get('phone', '')
        loc.postal = attrs.get('postal', '')
        loc.city = attrs.get('city', '')
        loc.street = attrs.get('street', '')
        loc.parish = attrs.get('parish', '')
        loc.state = attrs.get('state', '')
        loc.county = attrs.get('county', '')
        loc.country = attrs.get('country', '')
        if self.locations > 0:
            self.placeobj.add_alternate_locations(loc)
        else:
            self.placeobj.set_main_location(loc)
            self.locations = self.locations + 1

    def start_witness(self, attrs):
        # Parse witnesses created by older gramps
        self.in_witness = True
        self.witness_comment = ""
        if 'name' in attrs:
            note = gen.lib.Note()
            note.handle = Utils.create_id()
            note.set(_("Witness name: %s") % attrs['name'])
            note.type.set(gen.lib.NoteType.EVENT)
            note.private = self.event.private
            self.db.add_note(note, self.trans)
            #set correct change time
            self.db.commit_note(note, self.trans, self.change)
            self.info.add('new-object', NOTE_KEY, note)
            self.event.add_note(note.handle)
            return

        try:
            handle = attrs['hlink'].replace('_', '')
            person, new = self.db.find_person_from_handle(handle, self.trans)
        except KeyError:
            if 'ref' in attrs:
                person, new = self.find_person_by_gramps_id(
                                    self.map_gid(attrs["ref"]))
            else:
                person = None

        # Add an EventRef from that person
        # to this event using ROLE_WITNESS role
        if person:
            event_ref = gen.lib.EventRef()
            event_ref.ref = self.event.handle
            event_ref.role.set(gen.lib.EventRoleType.WITNESS)
            person.event_ref_list.append(event_ref)
            self.db.commit_person(person, self.trans, self.change)
        
    def start_coord(self, attrs):
        self.placeobj.lat = attrs.get('lat', '')
        self.placeobj.long = attrs.get('long', '')

    def start_event(self, attrs):
        if self.person or self.family:
            # GRAMPS LEGACY: old events that were written inside
            # person or family objects.
            self.event = gen.lib.Event()
            self.event.handle = Utils.create_id()
            self.event.type = gen.lib.EventType()
            self.event.type.set_from_xml_str(attrs['type'])
            self.db.add_event(self.event, self.trans)
            #set correct change time
            self.db.commit_event(self.event, self.trans, self.change)
            self.info.add('new-object', EVENT_KEY, self.event)
        else:
            # This is new event, with ID and handle already existing
            self.update(self.p.CurrentLineNumber)
            gramps_id = self.map_eid(attrs["id"])
            try:
                self.event, new = self.db.find_event_from_handle(
                    attrs['handle'].replace('_', ''), self.trans)
                self.event.gramps_id = gramps_id
            except KeyError:
                self.event, new = self.find_event_by_gramps_id(gramps_id)
            self.event.private = bool(attrs.get("priv"))
            if new:
                #keep change time from xml file
                self.event.change = int(attrs.get('change',self.change))
                self.info.add('new-object', EVENT_KEY, self.event)
            else:
                self.event.change = self.change
                self.info.add('merge-overwrite', EVENT_KEY, self.event)

    def start_eventref(self, attrs):
        self.eventref = gen.lib.EventRef()
        self.eventref.ref = attrs['hlink'].replace('_', '')
        self.eventref.private = bool(attrs.get('priv'))
        if 'role' in attrs:
            self.eventref.role.set_from_xml_str(attrs['role'])

        # We count here on events being already parsed prior to parsing
        # people or families. This code will fail if this is not true.
        event = self.db.get_event_from_handle(self.eventref.ref)
        if not event:
            return
        
        if self.family:
            event.personal = False
            self.family.add_event_ref(self.eventref)
        elif self.person:
            event.personal = True
            if (event.type == gen.lib.EventType.BIRTH) \
                   and (self.eventref.role == gen.lib.EventRoleType.PRIMARY) \
                   and (self.person.get_birth_ref() is None):
                self.person.set_birth_ref(self.eventref)
            elif (event.type == gen.lib.EventType.DEATH) \
                     and (self.eventref.role == gen.lib.EventRoleType.PRIMARY) \
                     and (self.person.get_death_ref() is None):
                self.person.set_death_ref(self.eventref)
            else:
                self.person.add_event_ref(self.eventref)

    def start_attribute(self, attrs):
        self.attribute = gen.lib.Attribute()
        self.attribute.private = bool(attrs.get("priv"))
        self.attribute.type = gen.lib.AttributeType()
        if 'type' in attrs:
            self.attribute.type.set_from_xml_str(attrs["type"])
        self.attribute.value = attrs.get("value", '')
        if self.photo:
            self.photo.add_attribute(self.attribute)
        elif self.object:
            self.object.add_attribute(self.attribute)
        elif self.objref:
            self.objref.add_attribute(self.attribute)
        elif self.event:
            self.event.add_attribute(self.attribute)
        elif self.eventref:
            self.eventref.add_attribute(self.attribute)
        elif self.person:
            self.person.add_attribute(self.attribute)
        elif self.family:
            self.family.add_attribute(self.attribute)

    def start_address(self, attrs):
        self.address = gen.lib.Address()
        self.address.private = bool(attrs.get("priv"))

    def start_bmark(self, attrs):
        target = attrs.get('target')
        if not target:
            # Old XML. Can be either handle or id reference
            # and this is guaranteed to be a person bookmark
            try:
                handle = attrs['hlink'].replace('_', '')
                self.db.check_person_from_handle(handle, self.trans)
            except KeyError:
                gramps_id = self.map_gid(attrs["ref"])
                person, new = self.find_person_by_gramps_id(gramps_id)
                handle = person.handle
            self.db.bookmarks.append(handle)
            return

        # This is new XML, so we are guaranteed to have a handle ref
        handle = attrs['hlink'].replace('_', '')
        # Due to pre 2.2.9 bug, bookmarks might be handle of other object
        # Make sure those are filtered out.
        # Bookmarks are at end, so all handle must exist before we do bookmrks
        if target == 'person':
            if (self.db.get_person_from_handle(handle) is not None
                    and handle not in self.db.bookmarks.get() ):
                self.db.bookmarks.append(handle)
        elif target == 'family':
            if (self.db.get_family_from_handle(handle) is not None
                    and handle not in self.db.family_bookmarks.get() ):
                self.db.family_bookmarks.append(handle)
        elif target == 'event':
            if (self.db.get_event_from_handle(handle) is not None
                    and handle not in self.db.event_bookmarks.get() ):
                self.db.event_bookmarks.append(handle)
        elif target == 'source':
            if (self.db.get_source_from_handle(handle) is not None
                    and handle not in self.db.source_bookmarks.get() ):
                self.db.source_bookmarks.append(handle)
        elif target == 'place':
            if (self.db.get_place_from_handle(handle) is not None
                    and handle not in self.db.place_bookmarks.get() ):
                self.db.place_bookmarks.append(handle)
        elif target == 'media':
            if (self.db.get_object_from_handle(handle) is not None
                    and handle not in self.db.media_bookmarks.get() ):
                self.db.media_bookmarks.append(handle)
        elif target == 'repository':
            if (self.db.get_repository_from_handle(handle) 
                    is not None and handle not in self.db.repo_bookmarks.get()):
                self.db.repo_bookmarks.append(handle)
        elif target == 'note':
            if (self.db.get_note_from_handle(handle) is not None
                    and handle not in self.db.note_bookmarks.get() ):
                self.db.note_bookmarks.append(handle)

    def start_format(self, attrs):
        number = int(attrs['number'])
        name = attrs['name']
        fmt_str = attrs['fmt_str']
        active = bool(attrs.get('active', True))

        if number in self.taken_name_format_numbers:
            number = self.remap_name_format(number)

        self.name_formats.append((number, name, fmt_str, active))

    def remap_name_format(self, old_number):
        if old_number in self.name_formats_map: # This should not happen
            return self.name_formats_map[old_number]
        # Find the lowest new number not taken yet:
        new_number = -1
        while new_number in self.taken_name_format_numbers:
            new_number -= 1
        # Add this to the taken list
        self.taken_name_format_numbers.append(new_number)
        # Set up the mapping entry
        self.name_formats_map[old_number] = new_number
        # Return new number
        return new_number
        
    def start_person(self, attrs):
        self.update(self.p.CurrentLineNumber)
        new_id = self.map_gid(attrs['id'])
        try:
            self.person, new = self.db.find_person_from_handle(
                attrs['handle'].replace('_', ''), self.trans)
            self.person.set_gramps_id(new_id)
        except KeyError:
            self.person, new = self.find_person_by_gramps_id(new_id)

        self.person.private = bool(attrs.get("priv"))
        if new:
            #keep change time from xml file
            self.person.change = int(attrs.get('change',self.change))
            self.info.add('new-object', PERSON_KEY, self.person)
        else:
            self.person.change = self.change
            self.info.add('merge-overwrite', PERSON_KEY, self.person)

        self.convert_marker(attrs, self.person)

    def start_people(self, attrs):
        if 'home' in attrs:
            self.home = attrs['home'].replace('_', '')

    def start_father(self, attrs):
        try:
            handle = attrs['hlink'].replace('_', '')
            #all persons exist before father tag is encountered
            self.db.check_person_from_handle(handle, self.trans)
        except KeyError:
            person, new = self.find_person_by_gramps_id(self.map_gid(attrs["ref"]))
            handle = person.handle
        self.family.set_father_handle(handle)

    def start_mother(self, attrs):
        try:
            handle = attrs['hlink'].replace('_', '')
            #all persons exist before mother tag is encountered
            self.db.check_person_from_handle(handle, self.trans)
        except KeyError:
            person, new = self.find_person_by_gramps_id(self.map_gid(attrs["ref"]))
            handle = person.handle
        self.family.set_mother_handle(handle)
    
    def start_child(self, attrs):
        try:
            handle = attrs['hlink'].replace('_', '')
            #all persons exist before child tag is encountered
            self.db.check_person_from_handle(handle, self.trans)
        except KeyError:
            person, new = self.find_person_by_gramps_id(self.map_gid(attrs["ref"]))
            handle = person.handle

        # Here we are handling the old XML, in which
        # frel and mrel belonged to the "childof" tag
        # If that were the case then childref_map has the childref ready
        if (self.family.handle, handle) in self.childref_map:
            self.family.add_child_ref(
                self.childref_map[(self.family.handle, handle)])

    def start_childref(self, attrs):
        # Here we are handling the new XML, in which frel and mrel
        # belong to the "childref" tag under family.
        self.childref = gen.lib.ChildRef()
        self.childref.ref = attrs['hlink'].replace('_', '')
        self.childref.private = bool(attrs.get('priv'))

        mrel = gen.lib.ChildRefType()
        if attrs.get('mrel'):
            mrel.set_from_xml_str(attrs['mrel'])
        frel = gen.lib.ChildRefType()
        if attrs.get('frel'):
            frel.set_from_xml_str(attrs['frel'])

        if not mrel.is_default():
            self.childref.set_mother_relation(mrel)
        if not frel.is_default():
            self.childref.set_father_relation(frel)
        self.family.add_child_ref(self.childref)

    def start_personref(self, attrs):
        self.personref = gen.lib.PersonRef()
        self.personref.ref = attrs['hlink'].replace('_', '')
        self.personref.private = bool(attrs.get('priv'))
        self.personref.rel = attrs['rel']
        self.person.add_person_ref(self.personref)

    def start_url(self, attrs):
        if "href" not in attrs:
            return
        url = gen.lib.Url()
        url.path = attrs["href"]
        url.set_description(attrs.get("description", ''))
        url.private = bool(attrs.get('priv'))
        url.type.set_from_xml_str(attrs.get('type', ''))
        if self.person:
            self.person.add_url(url)
        elif self.placeobj:
            self.placeobj.add_url(url)
        elif self.repo:
            self.repo.add_url(url)

    def start_family(self, attrs):
        self.update(self.p.CurrentLineNumber)
        gramps_id = self.map_fid(attrs["id"])
        try:
            self.family, new = self.db.find_family_from_handle(
                attrs['handle'].replace('_', ''), self.trans)
            self.family.set_gramps_id(gramps_id)
        except KeyError:
            self.family, new = self.find_family_by_gramps_id(gramps_id)
        
        self.family.private = bool(attrs.get("priv"))
        if new:
            #keep change time from xml file
            self.family.change = int(attrs.get('change',self.change))
            self.info.add('new-object', FAMILY_KEY, self.family)
        else:
            self.family.change = self.change
            self.info.add('merge-overwrite', FAMILY_KEY, self.family)
        
        # GRAMPS LEGACY: the type now belongs to <rel> tag
        # Here we need to support old format of <family type="Married">
        if 'type' in attrs:
            self.family.type.set_from_xml_str(attrs["type"])
                
        self.convert_marker(attrs, self.family)

    def start_rel(self, attrs):
        if 'type' in attrs:
            self.family.type.set_from_xml_str(attrs["type"])

    def start_file(self, attrs):
        self.object.mime = attrs['mime']
        if 'description' in attrs:
            self.object.desc = attrs['description']
        else:
            self.object.desc = ""
        #keep value of path, no longer make absolute paths on import
        src = attrs["src"]
        if src:
            self.object.path = src
            if self.all_abs and not os.path.isabs(src):
                self.all_abs = False
                self.info.add('relative-path', None, None)

    def start_childof(self, attrs):
        try:
            handle = attrs["hlink"].replace('_', '')
            self.db.check_family_from_handle(handle, self.trans,
                                             set_gid = False)
        except KeyError:
            family, new = self.find_family_by_gramps_id(self.map_fid(attrs["ref"]))
            handle = family.handle

        # Here we are handling the old XML, in which
        # frel and mrel belonged to the "childof" tag
        mrel = gen.lib.ChildRefType()
        frel = gen.lib.ChildRefType()
        if 'mrel' in attrs:
            mrel.set_from_xml_str(attrs['mrel'])
        if 'frel' in attrs:
            frel.set_from_xml_str(attrs['frel'])

        childref = gen.lib.ChildRef()
        childref.ref = self.person.handle
        if not mrel.is_default():
            childref.set_mother_relation(mrel)
        if not frel.is_default():
            childref.set_father_relation(frel)
        self.childref_map[(handle, self.person.handle)] = childref
        self.person.add_parent_family_handle(handle)

    def start_parentin(self, attrs):
        try:
            handle = attrs["hlink"].replace('_', '')
            self.db.check_family_from_handle(handle, self.trans,
                                             set_gid = False)
        except KeyError:
            family, new = self.find_family_by_gramps_id(self.map_fid(attrs["ref"]))
            handle = family.handle
        self.person.add_family_handle(handle)

    def start_name(self, attrs):
        if not self.in_witness:
            self.name = gen.lib.Name()
            name_type = attrs.get('type', "Birth Name")
            # Mapping "Other Name" from gramps 2.0.x to Unknown
            if (self.version_string=='1.0.0') and (name_type=='Other Name'):
                self.name.set_type(gen.lib.NameType.UNKNOWN)
            else:
                self.name.type.set_from_xml_str(name_type)
            self.name.private = bool(attrs.get("priv", 0))
            self.alt_name = bool(attrs.get("alt", 0))
            try:
                sort_as = int(attrs["sort"])
                display_as = int(attrs["display"])

                # check if these pointers need to be remapped
                # and set the name attributes
                if sort_as in self.name_formats_map:
                    self.name.sort_as = self.name_formats_map[sort_as]
                else:
                    self.name.sort_as = sort_as
                if display_as in self.name_formats_map:
                    self.name.sort_as = self.name_formats_map[display_as]
                else:
                    self.name_display_as = display_as
            except KeyError:
                pass

    def start_surname(self, attrs):
        self.surname = gen.lib.Surname()
        self.surname.set_prefix(attrs.get("prefix", ""))
        self.surname.set_primary(bool(attrs.get("primary",0)))
        self.surname.set_connector(attrs.get("connector", ""))
        origin_type = attrs.get("derivation", "")
        self.surname.origintype.set_from_xml_str(origin_type)

    def start_namemap(self, attrs):
        type = attrs.get('type')
        key = attrs['key']
        value = attrs['value']
        if type == 'group_as':
            if self.db.has_name_group_key(key) :
                present = self.db.get_name_group_mapping(key)
                if not value == present:
                    msg = _("Your family tree groups name %(key)s together"
                            " with %(parent)s, did not change this grouping to %(value)s") % {
                            'key' : key, 'parent' : present, 'value' : value }
                    self.errmsg(msg)
            else:
                self.db.set_name_group_mapping(key, value)

    def start_last(self, attrs):
        """ This is the element in version < 1.4.0 to do the surname"""
        self.surname = gen.lib.Surname()
        self.surname.prefix = attrs.get('prefix', '')
        self.name.group_as = attrs.get('group', '')
<<<<<<< HEAD
        
    def start_style(self, attrs):
        """
        Styled text tag in notes (v1.4.0 onwards).
        """
=======

    def start_patronymic(self, attrs):
        """ This is the element in version < 1.4.0 to do the patronymic"""
        self.surnamepat = gen.lib.Surname()
        self.surnamepat.set_origintype(gen.lib.NameTypeOrigin(
                                        gen.lib.NameTypeOrigin.PATRONYMIC))

    def start_tag(self, attrs):
>>>>>>> 405572cb
        tagtype = gen.lib.StyledTextTagType()
        tagtype.set_from_xml_str(attrs['name'])
        
        try:
            val = attrs['value']
            tagvalue = gen.lib.StyledTextTagType.STYLE_TYPE[int(tagtype)](val)
        except KeyError:
            tagvalue = None
        except ValueError:
            return
        
        self.note_tags.append(gen.lib.StyledTextTag(tagtype, tagvalue))

    def start_tag(self, attrs):
        """
        Tag definition.
        """
        if self.note is not None:
            # Styled text tag in notes (prior to v1.4.0)
            self.start_style(attrs)
            return

        # Tag defintion
        self.tag, new = self.db.find_tag_from_handle(
            attrs['handle'].replace('_', ''), self.trans)
        if new:
            #keep change time from xml file
            self.tag.change = int(attrs.get('change', self.change))
            self.info.add('new-object', TAG_KEY, self.tag)
        else:
            self.tag.change = self.change
            self.info.add('merge-overwrite', TAG_KEY, self.tag)

        self.tag.set_name(attrs['name'])
        self.tag.set_color(attrs['color'])
        self.tag.set_priority(int(attrs['priority']))

        self.db.commit_tag(self.tag, self.trans, self.tag.get_change_time())

    def start_tagref(self, attrs):
        """
        Tag reference in a primary object.
        """
        handle = attrs['hlink'].replace('_', '')
        self.db.check_tag_from_handle(handle, self.trans)

        if self.person:
            self.person.add_tag(handle)
    
    def start_range(self, attrs):
        self.note_tags[-1].ranges.append((int(attrs['start']),
                                          int(attrs['end'])))
        
    def start_note(self, attrs):
        self.in_note = 0
        if 'handle' in attrs:
            # This is new note, with ID and handle already existing
            self.update(self.p.CurrentLineNumber)
            gramps_id = self.map_nid(attrs["id"])
            try:
                self.note, new = self.db.find_note_from_handle(
                    attrs['handle'].replace('_', ''), self.trans)
                self.note.gramps_id = gramps_id
            except KeyError:
                self.note, new = self.find_note_by_gramps_id(gramps_id)
            self.note.private = bool(attrs.get("priv"))
            if new:
                #keep change time from xml file
                self.note.change = int(attrs.get('change',self.change))
                self.info.add('new-object', NOTE_KEY, self.note)
            else:
                self.note.change = self.change
                self.info.add('merge-overwrite', NOTE_KEY, self.note)
            self.note.format = int(attrs.get('format', gen.lib.Note.FLOWED))
            self.note.type.set_from_xml_str(attrs['type'])

            self.convert_marker(attrs, self.note)
            
            # Since StyledText was introduced (XML v1.3.0) the clear text
            # part of the note is moved between <text></text> tags.
            # To catch the different versions here we reset the note_text
            # variable. It will be checked in stop_note() then.
            self.note_text = None
            self.note_tags = []
        else:
            # GRAMPS LEGACY: old notes that were written inside other objects
            # We need to create a top-level note, it's type depends on 
            #   the caller object, and inherits privacy from caller object
            # On stop_note the reference to this note will be added
            self.note = gen.lib.Note()
            self.note.handle = Utils.create_id()
            self.note.format = int(attrs.get('format', gen.lib.Note.FLOWED))
            # The order in this long if-then statement should reflect the
            # DTD: most deeply nested elements come first.
            if self.source_ref:
                self.note.type.set(gen.lib.NoteType.SOURCEREF)
                self.note.private = self.source_ref.private
            elif self.address:
                self.note.type.set(gen.lib.NoteType.ADDRESS)
                self.note.private = self.address.private
            elif self.ord:
                self.note.type.set(gen.lib.NoteType.LDS)
                self.note.private = self.ord.private
            elif self.attribute:
                self.note.type.set(gen.lib.NoteType.ATTRIBUTE)
                self.note.private = self.attribute.private
            elif self.object:
                self.note.type.set(gen.lib.NoteType.MEDIA)
                self.note.private = self.object.private
            elif self.objref:
                self.note.type.set(gen.lib.NoteType.MEDIAREF)
                self.note.private = self.objref.private
            elif self.photo:
                self.note.type.set(gen.lib.NoteType.MEDIA)
                self.note.private = self.photo.private
            elif self.name:
                self.note.type.set(gen.lib.NoteType.PERSONNAME)
                self.note.private = self.name.private
            elif self.eventref:
                self.note.type.set(gen.lib.NoteType.EVENTREF)
                self.note.private = self.eventref.private
            elif self.reporef:
                self.note.type.set(gen.lib.NoteType.REPOREF)
                self.note.private = self.reporef.private
            elif self.source:
                self.note.type.set(gen.lib.NoteType.SOURCE)
                self.note.private = self.source.private
            elif self.event:
                self.note.type.set(gen.lib.NoteType.EVENT)
                self.note.private = self.event.private
            elif self.personref:
                self.note.type.set(gen.lib.NoteType.ASSOCIATION)
                self.note.private = self.personref.private
            elif self.person:
                self.note.type.set(gen.lib.NoteType.PERSON)
                self.note.private = self.person.private
            elif self.childref:
                self.note.type.set(gen.lib.NoteType.CHILDREF)
                self.note.private = self.childref.private
            elif self.family:
                self.note.type.set(gen.lib.NoteType.FAMILY)
                self.note.private = self.family.private
            elif self.placeobj:
                self.note.type.set(gen.lib.NoteType.PLACE)
                self.note.private = self.placeobj.private
            elif self.repo:
                self.note.type.set(gen.lib.NoteType.REPO)
                self.note.private = self.repo.private
 
            self.db.add_note(self.note, self.trans)
            #set correct change time
            self.db.commit_note(self.note, self.trans, self.change)
            self.info.add('new-object', NOTE_KEY, self.note)

    def start_noteref(self, attrs):
        handle = attrs['hlink'].replace('_', '')
        self.db.check_note_from_handle(handle, self.trans, set_gid = False)

        # The order in this long if-then statement should reflect the
        # DTD: most deeply nested elements come first.
        if self.source_ref:
            self.source_ref.add_note(handle)
        elif self.address:
            self.address.add_note(handle)
        elif self.ord:
            self.ord.add_note(handle)
        elif self.attribute:
            self.attribute.add_note(handle)
        elif self.object:
            self.object.add_note(handle)
        elif self.objref:
            self.objref.add_note(handle)
        elif self.photo:
            self.photo.add_note(handle)
        elif self.name:
            self.name.add_note(handle)
        elif self.eventref:
            self.eventref.add_note(handle)
        elif self.reporef:
            self.reporef.add_note(handle)
        elif self.source:
            self.source.add_note(handle)
        elif self.event:
            self.event.add_note(handle)
        elif self.personref:
            self.personref.add_note(handle)
        elif self.person:
            self.person.add_note(handle)
        elif self.childref:
            self.childref.add_note(handle)
        elif self.family:
            self.family.add_note(handle)
        elif self.placeobj:
            self.placeobj.add_note(handle)
        elif self.repo:
            self.repo.add_note(handle)

    def start_sourceref(self, attrs):
        self.source_ref = gen.lib.SourceRef()
        try:
            handle = attrs["hlink"].replace('_', '')
            #create source object to obtain handle, gid is set in start_source
            self.db.check_source_from_handle(handle, self.trans,
                                             set_gid = False)
        except KeyError:
            source, new = self.find_source_by_gramps_id(self.map_sid(attrs["ref"]))
            handle = source.handle

        self.source_ref.ref = handle
        self.source_ref.confidence = int(attrs.get("conf", self.conf))
        self.source_ref.private = bool(attrs.get("priv"))
        
        if self.photo:
            self.photo.add_source_reference(self.source_ref)
        elif self.ord:
            self.ord.add_source_reference(self.source_ref)
        elif self.attribute:
            self.attribute.add_source_reference(self.source_ref)
        elif self.object:
            self.object.add_source_reference(self.source_ref)
        elif self.objref:
            self.objref.add_source_reference(self.source_ref)
        elif self.event:
            self.event.add_source_reference(self.source_ref)
        elif self.address:
            self.address.add_source_reference(self.source_ref)
        elif self.name:
            self.name.add_source_reference(self.source_ref)
        elif self.placeobj:
            self.placeobj.add_source_reference(self.source_ref)
        elif self.childref:
            self.childref.add_source_reference(self.source_ref)
        elif self.family:
            self.family.add_source_reference(self.source_ref)
        elif self.personref:
            self.personref.add_source_reference(self.source_ref)
        elif self.person:
            self.person.add_source_reference(self.source_ref)

    def start_source(self, attrs):
        self.update(self.p.CurrentLineNumber)
        gramps_id = self.map_sid(attrs["id"]) #avoid double id's on import
        try:
            self.source, new = self.db.find_source_from_handle(
                attrs['handle'].replace('_', ''), self.trans)
            self.source.set_gramps_id(gramps_id)
        except KeyError:
            self.source, new = self.find_source_by_gramps_id(gramps_id)
        self.source.private = bool(attrs.get("priv"))
        if new:
            #keep change time from xml file
            self.source.change = int(attrs.get('change',self.change))
            self.info.add('new-object', SOURCE_KEY, self.source)
        else:
            self.source.change = self.change
            self.info.add('merge-overwrite', SOURCE_KEY, self.source)

    def start_reporef(self, attrs):
        self.reporef = gen.lib.RepoRef()
        try:
            handle = attrs['hlink'].replace('_', '')
            self.db.check_repository_from_handle(handle, self.trans,
                                                 set_gid = False)
        except KeyError:
            repo, new = self.find_repository_by_gramps_id(self.map_rid(attrs['ref']))
            handle = repo.handle
        
        self.reporef.ref = handle
        self.reporef.call_number = attrs.get('callno', '')
        self.reporef.media_type.set_from_xml_str(attrs['medium'])
        self.reporef.private = bool(attrs.get("priv"))
        # we count here on self.source being available
        # reporefs can only be found within source
        self.source.add_repo_reference(self.reporef)

    def start_objref(self, attrs):
        self.objref = gen.lib.MediaRef()
        try:
            handle = attrs['hlink'].replace('_', '')
            self.db.check_object_from_handle(handle, self.trans,
                                             set_gid = False)
        except KeyError:
            obj, new = self.find_object_by_gramps_id(self.map_oid(attrs['ref']))
            handle = obj.handle
            
        self.objref.ref = handle
        self.objref.private = bool(attrs.get('priv'))
        if self.event:
            self.event.add_media_reference(self.objref)
        elif self.family:
            self.family.add_media_reference(self.objref)
        elif self.source:
            self.source.add_media_reference(self.objref)
        elif self.person:
            self.person.add_media_reference(self.objref)
        elif self.placeobj:
            self.placeobj.add_media_reference(self.objref)

    def start_region(self,attrs):
        rect = (int(attrs.get('corner1_x')),
                int(attrs.get('corner1_y')),
                int(attrs.get('corner2_x')),
                int(attrs.get('corner2_y')) )
        self.objref.set_rectangle(rect)

    def start_object(self, attrs):
        gramps_id = self.map_oid(attrs['id'])
        try:
            self.object, new = self.db.find_object_from_handle(
                attrs['handle'].replace('_', ''), self.trans)
            self.object.set_gramps_id(gramps_id)
        except KeyError:
            self.object, new = self.find_object_by_gramps_id(gramps_id)

        self.object.private = bool(attrs.get("priv"))
        if new:
            #keep change time from xml file
            self.object.change = int(attrs.get('change',self.change))
            self.info.add('new-object', MEDIA_KEY, self.object)
        else:
            self.object.change = self.change
            self.info.add('merge-overwrite', MEDIA_KEY, self.object)

        # GRAMPS LEGACY: src, mime, and description attributes
        # now belong to the <file> tag. Here we are supporting
        # the old format of <object src="blah"...>
        self.object.mime = attrs.get('mime', '')
        self.object.desc = attrs.get('description', '')
        src = attrs.get("src", '')
        if src:
            self.object.path = src

    def start_repo(self, attrs):
        gramps_id = self.map_rid(attrs['id'])
        try:
            self.repo, new = self.db.find_repository_from_handle(
                attrs['handle'].replace('_', ''), self.trans)
            self.repo.set_gramps_id(gramps_id)
        except KeyError:
            self.repo, new = self.find_repository_by_gramps_id(gramps_id)
        
        self.repo.private = bool(attrs.get("priv"))
        if new:
            #keep change time from xml file
            self.repo.change = int(attrs.get('change',self.change))
            self.info.add('new-object', REPOSITORY_KEY, self.repo)
        else:
            self.repo.change = self.change
            self.info.add('merge-overwrite', REPOSITORY_KEY, self.repo)

    def stop_people(self, *tag):
        pass

    def stop_database(self, *tag):
        self.update(self.p.CurrentLineNumber)

    def stop_object(self, *tag):
        self.db.commit_media_object(self.object, self.trans, 
                                    self.object.get_change_time())
        self.object = None

    def stop_objref(self, *tag):
        self.objref = None
        
    def stop_repo(self, *tag):
        self.db.commit_repository(self.repo, self.trans, 
                                  self.repo.get_change_time())
        self.repo = None

    def stop_reporef(self, *tag):
        self.reporef = None
        
    def start_photo(self, attrs):
        self.photo = gen.lib.MediaObject()
        self.pref = gen.lib.MediaRef()
        self.pref.set_reference_handle(self.photo.get_handle())
        
        for key in attrs.keys():
            if key == "descrip" or key == "description":
                self.photo.set_description(attrs[key])
            elif key == "priv":
                self.pref.set_privacy(int(attrs[key]))
                self.photo.set_privacy(int(attrs[key]))
            elif key == "src":
                src = attrs["src"]
                self.photo.set_path(src)
            else:
                attr = gen.lib.Attribute()
                attr.set_type(key)
                attr.set_value(attrs[key])
                self.photo.add_attribute(attr)
        self.photo.set_mime_type(gen.mime.get_type(self.photo.get_path()))
        self.db.add_object(self.photo, self.trans)
        #set correct change time
        self.db.commit_media_object(self.photo, self.trans, self.change)
        self.info.add('new-object', MEDIA_KEY, self.photo)
        if self.family:
            self.family.add_media_reference(self.pref)
        elif self.source:
            self.source.add_media_reference(self.pref)
        elif self.person:
            self.person.add_media_reference(self.pref)
        elif self.placeobj:
            self.placeobj.add_media_reference(self.pref)

    def start_daterange(self, attrs):
        self.start_compound_date(attrs, gen.lib.Date.MOD_RANGE)

    def start_datespan(self, attrs):
        self.start_compound_date(attrs, gen.lib.Date.MOD_SPAN)

    def start_compound_date(self, attrs, mode):
        if self.source_ref:
            date_value = self.source_ref.get_date_object()
        elif self.ord:
            date_value = self.ord.get_date_object()
        elif self.object:
            date_value = self.object.get_date_object()
        elif self.address:
            date_value = self.address.get_date_object()
        elif self.name:
            date_value = self.name.get_date_object()
        else:
            date_value = self.event.get_date_object()

        start = attrs['start'].split('-')
        stop  = attrs['stop'].split('-')

        try:
            year = int(start[0])
        except ValueError:
            year = 0

        try:
            month = int(start[1])
        except:
            month = 0

        try:
            day = int(start[2])
        except:
            day = 0

        try:
            rng_year = int(stop[0])
        except:
            rng_year = 0

        try:
            rng_month = int(stop[1])
        except:
            rng_month = 0

        try:
            rng_day = int(stop[2])
        except:
            rng_day = 0

        if "cformat" in attrs:
            cal = gen.lib.Date.calendar_names.index(attrs['cformat'])
        else:
            cal = gen.lib.Date.CAL_GREGORIAN

        if 'quality' in attrs:
            val = attrs['quality']
            if val == 'estimated':
                qual = gen.lib.Date.QUAL_ESTIMATED
            elif val == 'calculated':
                qual = gen.lib.Date.QUAL_CALCULATED
            else:
                qual = gen.lib.Date.QUAL_NONE
        else:
            qual = gen.lib.Date.QUAL_NONE
        
        dualdated = False
        if 'dualdated' in attrs:
            val = attrs['dualdated']
            if val == "1":
                dualdated = True

        newyear = gen.lib.Date.NEWYEAR_JAN1
        if 'newyear' in attrs:
            newyear = attrs['newyear']
            if newyear.isdigit():
                newyear = int(newyear)
            else:
                newyear = gen.lib.Date.newyear_to_code(newyear)

        date_value.set(qual, mode, cal, 
                       (day, month, year, dualdated, 
                        rng_day, rng_month, rng_year, dualdated), 
                       newyear=newyear)

    def start_dateval(self, attrs):
        if self.source_ref:
            date_value = self.source_ref.get_date_object()
        elif self.ord:
            date_value = self.ord.get_date_object()
        elif self.object:
            date_value = self.object.get_date_object()
        elif self.address:
            date_value = self.address.get_date_object()
        elif self.name:
            date_value = self.name.get_date_object()
        else:
            date_value = self.event.get_date_object()

        bce = 1
        val = attrs['val']
        if val[0] == '-':
            bce = -1
            val = val[1:]
        start = val.split('-')
        try:
            year = int(start[0])*bce
        except:
            year = 0

        try:
            month = int(start[1])
        except:
            month = 0

        try:
            day = int(start[2])
        except:
            day = 0

        if "cformat" in attrs:
            cal = gen.lib.Date.calendar_names.index(attrs['cformat'])
        else:
            cal = gen.lib.Date.CAL_GREGORIAN

        if 'type' in attrs:
            val = attrs['type']
            if val == "about":
                mod = gen.lib.Date.MOD_ABOUT
            elif val == "after":
                mod = gen.lib.Date.MOD_AFTER
            else:
                mod = gen.lib.Date.MOD_BEFORE
        else:
            mod = gen.lib.Date.MOD_NONE

        if 'quality' in attrs:
            val = attrs['quality']
            if val == 'estimated':
                qual = gen.lib.Date.QUAL_ESTIMATED
            elif val == 'calculated':
                qual = gen.lib.Date.QUAL_CALCULATED
            else:
                qual = gen.lib.Date.QUAL_NONE
        else:
            qual = gen.lib.Date.QUAL_NONE

        dualdated = False
        if 'dualdated' in attrs:
            val = attrs['dualdated']
            if val == "1":
                dualdated = True

        newyear = gen.lib.Date.NEWYEAR_JAN1
        if 'newyear' in attrs:
            newyear = attrs['newyear']
            if newyear.isdigit():
                newyear = int(newyear)
            else:
                newyear = gen.lib.Date.newyear_to_code(newyear)

        date_value.set(qual, mod, cal, (day, month, year, dualdated), 
                       newyear=newyear)

    def start_datestr(self, attrs):
        if self.source_ref:
            date_value = self.source_ref.get_date_object()
        elif self.ord:
            date_value = self.ord.get_date_object()
        elif self.object:
            date_value = self.object.get_date_object()
        elif self.address:
            date_value = self.address.get_date_object()
        elif self.name:
            date_value = self.name.get_date_object()
        else:
            date_value = self.event.get_date_object()

        date_value.set_as_text(attrs['val'])

    def start_created(self, attrs):
        if 'sources' in attrs:
            self.num_srcs = int(attrs['sources'])
        else:
            self.num_srcs = 0
        if 'places' in attrs:
            self.num_places = int(attrs['places'])
        else:
            self.num_places = 0

    def start_database(self, attrs):
        # we already parsed xml once in VersionParser to obtain version
        pass

    def start_pos(self, attrs):
        self.person.position = (int(attrs["x"]), int(attrs["y"]))

    def stop_attribute(self, *tag):
        self.attribute = None

    def stop_comment(self, tag):
        # Parse witnesses created by older gramps
        if tag.strip():
            self.witness_comment = tag
        else:
            self.witness_comment = ""

    def stop_witness(self, tag):
        # Parse witnesses created by older gramps
        if self.witness_comment:
            text = self.witness_comment
        elif tag.strip():
            text = tag
        else:
            text = None

        if text is not None:
            note = gen.lib.Note()
            note.handle = Utils.create_id()
            note.set(_("Witness comment: %s") % text)
            note.type.set(gen.lib.NoteType.EVENT)
            note.private = self.event.private
            self.db.add_note(note, self.trans)
            #set correct change time
            self.db.commit_note(note, self.trans, self.change)
            self.info.add('new-object', NOTE_KEY, note)
            self.event.add_note(note.handle)
        self.in_witness = False

    def stop_attr_type(self, tag):
        self.attribute.set_type(tag)

    def stop_attr_value(self, tag):
        self.attribute.set_value(tag)

    def stop_address(self, *tag):
        if self.person:
            self.person.add_address(self.address)
        elif self.repo:
            self.repo.add_address(self.address)
        self.address = None
        
    def stop_places(self, *tag):
        self.placeobj = None

    def stop_photo(self, *tag):
        self.photo = None

    def stop_ptitle(self, tag):
        self.placeobj.title = tag

    def stop_placeobj(self, *tag):
        if self.placeobj.title == "":
            loc = self.placeobj.get_main_location()
            self.placeobj.title = build_place_title(loc)

        self.db.commit_place(self.placeobj, self.trans, 
                             self.placeobj.get_change_time())
        self.placeobj = None

    def stop_family(self, *tag):
        self.db.commit_family(self.family, self.trans,
                              self.family.get_change_time())
        self.family = None
        
    def stop_type(self, tag):
        if self.event:
            # Event type
            self.event.type.set_from_xml_str(tag)
        elif self.repo:
            # Repository type
            self.repo.type.set_from_xml_str(tag)

    def stop_childref(self, tag):
        self.childref = None

    def stop_personref(self, tag):
        self.personref = None

    def stop_eventref(self, tag):
        self.eventref = None

    def stop_event(self, *tag):
        if self.family:
            ref = gen.lib.EventRef()
            ref.ref = self.event.handle
            ref.private = self.event.private
            ref.role.set(gen.lib.EventRoleType.FAMILY)
            self.family.add_event_ref(ref)
        elif self.person:
            ref = gen.lib.EventRef()
            ref.ref = self.event.handle
            ref.private = self.event.private
            ref.role.set(gen.lib.EventRoleType.PRIMARY)
            if (self.event.type == gen.lib.EventType.BIRTH) \
                   and (self.person.get_birth_ref() is None):
                self.person.set_birth_ref(ref)
            elif (self.event.type == gen.lib.EventType.DEATH) \
                     and (self.person.get_death_ref() is None):
                self.person.set_death_ref(ref)
            else:
                self.person.add_event_ref(ref)

        if self.event.get_description() == "" and \
               self.event.get_type() != gen.lib.EventType.CUSTOM:
            if self.family:
                text = EVENT_FAMILY_STR % {
                    'event_name' : str(self.event.get_type()), 
                    'family' : Utils.family_name(self.family, self.db), 
                    }
            elif self.person:
                text = EVENT_PERSON_STR % {
                    'event_name' : str(self.event.get_type()), 
                    'person' : name_displayer.display(self.person), 
                    }
            else:
                text = u''
            self.event.set_description(text)

        self.db.commit_event(self.event, self.trans,
                             self.event.get_change_time())
        self.event = None

    def stop_name(self, tag):
        if self.in_witness:
            # Parse witnesses created by older gramps
            note = gen.lib.Note()
            note.handle = Utils.create_id()
            note.set(_("Witness name: %s") % tag)
            note.type.set(gen.lib.NoteType.EVENT)
            note.private = self.event.private
            self.db.add_note(note, self.trans)
            #set correct change time
            self.db.commit_note(note, self.trans, self.change)
            self.info.add('new-object', NOTE_KEY, note)
            self.event.add_note(note.handle)
        else: 
            #first correct old xml that has no nametype set
            if self.alt_name:
                # alternate name or former aka tag 
                if self.name.get_type() == "":
                    self.name.set_type(gen.lib.NameType.AKA)
            else:
                if self.name.get_type() == "":
                    self.name.set_type(gen.lib.NameType.BIRTH)
                
            #same logic as bsddb upgrade for xml < 1.4.0 which will 
            #have a surnamepat and/or surname. From 1.4.0 surname has been
            #added to name in self.stop_surname
            if not self.surnamepat:
                #no patronymic, only add surname if present
                if self.surname:
                    self.name.add_surname(self.surname)
                    self.name.set_primary_surname(0)
            else:
                #a patronymic, if no surname, a single surname
                if not self.surname:
                    self.name.add_surname(self.surnamepat)
                    self.name.set_primary_surname(0)
                else:
                    #two surnames, first patronymic, then surname which is primary
                    self.name.add_surname(self.surnamepat)
                    self.name.add_surname(self.surname)
                    self.name.set_primary_surname(1)
            if self.alt_name:
                self.person.add_alternate_name(self.name)
            else:
                self.person.set_primary_name(self.name)
        self.name = None
        self.surname = None
        self.surnamepat = None


    def stop_aka(self, tag):
        if self.name.get_type() == "":
            self.name.set_type(gen.lib.NameType.AKA)
        if not self.surnamepat:
            #no patronymic, only add surname if present
            if self.surname:
                self.name.add_surname(self.surname)
                self.name.set_primary_surname(0)
        else:
            #a patronymic, if no surname, a single surname
            if not self.surname:
                self.name.add_surname(self.surnamepat)
                self.name.set_primary_surname(0)
            else:
                #two surnames, first patronymic, then surname which is primary
                self.name.add_surname(self.surnamepat)
                self.name.add_surname(self.surname)
                self.name.set_primary_surname(1)
        self.person.add_alternate_name(self.name)
        self.name = None

    def stop_rname(self, tag):
        # Repository name
        self.repo.name = tag

    def stop_ref(self, tag):
        # Parse witnesses created by older gramps
        person, new = self.find_person_by_gramps_id(self.map_gid(tag))
        # Add an EventRef from that person
        # to this event using ROLE_WITNESS role
        event_ref = gen.lib.EventRef()
        event_ref.ref = self.event.handle
        event_ref.role.set(gen.lib.EventRoleType.WITNESS)
        person.event_ref_list.append(event_ref)
        self.db.commit_person(person, self.trans, self.change)

    def stop_place(self, tag):
        """end of a reference to place, should do nothing ...
           Note, if we encounter <place>blabla</place> this method is called
                with tag='blabla
        """
        ##place = None
        ##handle = None
        ##if self.place_ref is None:  #todo, add place_ref in start and init
        ##    #legacy cody? I see no reason for this, but it was present
        ##    if tag in self.place_map:
        ##        place = self.place_map[tag]
        ##        handle = place.get_handle()
        ##        place = None
        ##    else:
        ##        place = RelLib.Place()
        ##        place.set_title(tag)
        ##        handle = place.get_handle()
        ##    if self.ord:
        ##        self.ord.set_place_handle(handle)
        ##    elif self.object:
        ##        self.object.set_place_handle(handle)
        ##    else:
        ##        self.event.set_place_handle(handle)
        ##    if place :
        ##        self.db.commit_place(self.placeobj,self.trans,self.change)
        ##self.place_ref = None
        pass
        
    def stop_date(self, tag):
        if tag:
            if self.address:
                DateHandler.set_date(self.address, tag)
            else:
                DateHandler.set_date(self.event, tag)

    def stop_first(self, tag):
        self.name.set_first_name(tag)

    def stop_call(self, tag):
        self.name.set_call_name(tag)

    def stop_families(self, *tag):
        self.family = None

    def stop_person(self, *tag):
        self.db.commit_person(self.person, self.trans,
                              self.person.get_change_time())
        self.person = None

    def stop_description(self, tag):
        self.event.set_description(tag)

    def stop_cause(self, tag):
        # The old event's cause is now an attribute
        attr = gen.lib.Attribute()
        attr.set_type(gen.lib.AttributeType.CAUSE)
        attr.set_value(tag)
        self.event.add_attribute(attr)

    def stop_gender(self, tag):
        t = tag
        if t == "M":
            self.person.set_gender (gen.lib.Person.MALE)
        elif t == "F":
            self.person.set_gender (gen.lib.Person.FEMALE)
        else:
            self.person.set_gender (gen.lib.Person.UNKNOWN)

    def stop_stitle(self, tag):
        self.source.title = tag

    def stop_sourceref(self, *tag):
        self.source_ref = None

    def stop_source(self, *tag):
        self.db.commit_source(self.source, self.trans,
                              self.source.get_change_time())
        self.source = None

    def stop_sauthor(self, tag):
        self.source.author = tag

    def stop_phone(self, tag):
        self.address.phone = tag

    def stop_street(self, tag):
        self.address.street = tag

    def stop_city(self, tag):
        self.address.city = tag

    def stop_county(self, tag):
        self.address.county = tag

    def stop_state(self, tag):
        self.address.state = tag
        
    def stop_country(self, tag):
        self.address.country = tag

    def stop_postal(self, tag):
        self.address.set_postal_code(tag)

    def stop_spage(self, tag):
        self.source_ref.set_page(tag)

    def stop_lds_ord(self, *tag):
        self.ord = None

    def stop_spubinfo(self, tag):
        self.source.set_publication_info(tag)

    def stop_sabbrev(self, tag):
        self.source.set_abbreviation(tag)
        
    def stop_stext(self, tag):
        if self.use_p:
            self.use_p = 0
            text = fix_spaces(self.stext_list)
        else:
            text = tag
        # This is old XML. We no longer have "text" attribute in soure_ref.
        # So we create a new note, commit, and add the handle to note list.
        note = gen.lib.Note()
        note.handle = Utils.create_id()
        note.private = self.source_ref.private
        note.set(text)
        note.type.set(gen.lib.NoteType.SOURCE_TEXT)
        self.db.add_note(note, self.trans)   
        #set correct change time
        self.db.commit_note(note, self.trans, self.change)
        self.info.add('new-object', NOTE_KEY, note) 
        self.source_ref.add_note(note.handle)

    def stop_scomments(self, tag):
        if self.use_p:
            self.use_p = 0
            text = fix_spaces(self.scomments_list)
        else:
            text = tag
        note = gen.lib.Note()
        note.handle = Utils.create_id()
        note.private = self.source_ref.private
        note.set(text)
        note.type.set(gen.lib.NoteType.SOURCEREF)
        self.db.add_note(note, self.trans)
        #set correct change time
        self.db.commit_note(note, self.trans, self.change)
        self.info.add('new-object', NOTE_KEY, note)
        self.source_ref.add_note(note.handle)

    def stop_last(self, tag):
        if self.surname:
            self.surname.set_surname(tag)
        if not tag.strip() and not self.surname.get_prefix().strip():
            #consider empty surname as no surname
            self.surname = None

    def stop_surname(self, tag):
        if self.name:
            self.surname.set_surname(tag)
            self.name.add_surname(self.surname)
        self.surname = None

    def stop_group(self, tag):
        """ group name of a name"""
        if self.name:
            self.name.set_group_as(tag)

    def stop_suffix(self, tag):
        if self.name:
            self.name.set_suffix(tag)

    def stop_patronymic(self, tag):
        if self.surnamepat:
            self.surnamepat.set_surname(tag)
        if not tag.strip():
            self.surnamepat = None

    def stop_title(self, tag):
        if self.name:
            self.name.set_title(tag)

    def stop_nick(self, tag):
        """in < 1.3.0 nick is on person and mapped to attribute
           from 1.4.0 it is a name element
        """
        if self.name:
            self.name.set_nick_name(tag)
        elif self.person:
            attr = gen.lib.Attribute()
            attr.set_type(gen.lib.AttributeType.NICKNAME)
            attr.set_value(tag)
            self.person.add_attribute(attr)

    def stop_familynick(self, tag):
        if self.name:
            self.name.set_family_nick_name(tag)

    def stop_text(self, tag):
        self.note_text = tag
        
    def stop_note(self, tag):
        self.in_note = 0
        if self.use_p:
            self.use_p = 0
            text = fix_spaces(self.note_list)
        elif self.note_text is not None:
            text = self.note_text
        else:
            text = tag
            
        self.note.set_styledtext(gen.lib.StyledText(text, self.note_tags))

        # The order in this long if-then statement should reflect the
        # DTD: most deeply nested elements come first.
        if self.address:
            self.address.add_note(self.note.handle)
        elif self.ord:
            self.ord.add_note(self.note.handle)
        elif self.attribute:
            self.attribute.add_note(self.note.handle)
        elif self.object:
            self.object.add_note(self.note.handle)
        elif self.objref:
            self.objref.add_note(self.note.handle)
        elif self.photo:
            self.photo.add_note(self.note.handle)
        elif self.name:
            self.name.add_note(self.note.handle)
        elif self.eventref:
            self.eventref.add_note(self.note.handle)
        elif self.reporef:
            self.reporef.add_note(self.note.handle)
        elif self.source:
            self.source.add_note(self.note.handle)
        elif self.event:
            self.event.add_note(self.note.handle)
        elif self.personref:
            self.personref.add_note(self.note.handle)
        elif self.person:
            self.person.add_note(self.note.handle)
        elif self.childref:
            self.childref.add_note(self.note.handle)
        elif self.family:
            self.family.add_note(self.note.handle)
        elif self.placeobj:
            self.placeobj.add_note(self.note.handle)
        elif self.repo:
            self.repo.add_note(self.note.handle)

        self.db.commit_note(self.note, self.trans, self.note.get_change_time())
        self.note = None

    def stop_research(self, tag):
        self.owner.set_name(self.resname)
        self.owner.set_address(self.resaddr)
        self.owner.set_city(self.rescity)
        self.owner.set_state(self.resstate)
        self.owner.set_country(self.rescon)
        self.owner.set_postal_code(self.respos)
        self.owner.set_phone(self.resphone)
        self.owner.set_email(self.resemail)

    def stop_resname(self, tag):
        self.resname = tag

    def stop_resaddr(self, tag):
        self.resaddr = tag

    def stop_rescity(self, tag):
        self.rescity = tag

    def stop_resstate(self, tag):
        self.resstate = tag

    def stop_rescountry(self, tag):
        self.rescon = tag

    def stop_respostal(self, tag):
        self.respos = tag

    def stop_resphone(self, tag):
        self.resphone = tag

    def stop_resemail(self, tag):
        self.resemail = tag

    def stop_mediapath(self, tag):
        self.mediapath = tag

    def stop_ptag(self, tag):
        self.use_p = 1
        if self.in_note:
            self.note_list.append(tag)
        elif self.in_stext:
            self.stext_list.append(tag)
        elif self.in_scomments:
            self.scomments_list.append(tag)

    def startElement(self, tag, attrs):
        self.func_list[self.func_index] = (self.func, self.tlist)
        self.func_index += 1
        self.tlist = []

        try:
            f, self.func = self.func_map[tag]
            if f:
                f(attrs)
        except KeyError:
            self.func_map[tag] = (None, None)
            self.func = None

    def endElement(self, tag):
        if self.func:
            self.func(''.join(self.tlist))
        self.func_index -= 1    
        self.func, self.tlist = self.func_list[self.func_index]
        
    def characters(self, data):
        if self.func:
            self.tlist.append(data)

    def convert_marker(self, attrs, obj):
        """
        Convert markers into tags.
        
        Old and new markers: complete=1 and marker=word
        """
        if attrs.get('complete'): # this is only true for complete=1
            tag_name = 'Complete'
        else:
            tag_name = attrs.get('marker')

        if tag_name is not None:
            tag_name = _(tag_name)
            tag = self.db.get_tag_from_name(tag_name)
            if tag is None:
                tag = gen.lib.Tag()
                tag.set_name(tag_name)
                tag.set_priority(self.db.get_number_of_tags())
                tag_handle = self.db.add_tag(tag, self.trans)
            else:
                tag_handle = tag.get_handle()
            obj.add_tag(tag_handle)

def append_value(orig, val):
    if orig:
        return "%s, %s" % (orig, val)
    else:
        return val

def build_place_title(loc):
    "Builds a title from a location"
    value = ""
    if loc.parish:
        value = loc.parish
    if loc.city:
        value = append_value(value, loc.city)
    if loc.county:
        value = append_value(value, loc.county)
    if loc.state:
        value = append_value(value, loc.state)
    if loc.country:
        value = append_value(value, loc.country)
    return value

#-------------------------------------------------------------------------
#
# VersionParser
#
#-------------------------------------------------------------------------
class VersionParser(object):
    """
    Utility class to quickly get the versions from an XML file.
    """
    def __init__(self, xml_file):
        """
        xml_file must be a file object that is already open.
        """
        self.__p = ParserCreate()
        self.__p.StartElementHandler = self.__element_handler
        self.__gramps_version = 'unknown'
        self.__xml_version = '1.0.0'
        xml_file.seek(0)
        self.__p.ParseFile(xml_file)
        
    def __element_handler(self, tag, attrs):
        " Handle XML elements "
        if tag == "database" and 'xmlns' in attrs:
            xmlns = attrs.get('xmlns').split('/')
            if len(xmlns)>= 2 and not xmlns[2] == 'gramps-project.org':
                self.__xml_version = '0.0.0'
            else:
                try:
                    self.__xml_version = xmlns[4]
                except:
                    #leave version at 1.0.0 although it could be 0.0.0 ??
                    pass
        elif tag == "database" and not 'xmlns' in attrs:
            #1.0 or before xml, no dtd schema yet on 
            # http://www.gramps-project.org/xml/
            self.__xml_version = '0.0.0'
                
        elif tag == "created" and 'version' in attrs:
            self.__gramps_version = attrs.get('version')

    def get_xmlns_version(self):
        " Get the namespace version of the file "
        return self.__xml_version
    
    def get_gramps_version(self):
        " Get the version of Gramps that created the file "
        return self.__gramps_version

def open_file(filename, cli):
    """ 
    Open the xml file.
    Return a valid file handle if the file opened sucessfully.
    Return None if the file was not able to be opened.
    """
    if GZIP_OK:
        use_gzip = True
        try:
            ofile = gzip.open(filename, "r")
            ofile.read(1)
            ofile.close()
        except IOError, msg:
            use_gzip = False
        except ValueError, msg:
            use_gzip = True
    else:
        use_gzip = False

    try:
        if use_gzip:
            xml_file = gzip.open(filename, "rb")
        else:
            xml_file = open(filename, "r")
    except IOError, msg:
        if cli:
            LOG.warn("Error: %s could not be opened Exiting." % filename)
            LOG.warn(msg)
        else:
            ErrorDialog(_("%s could not be opened") % filename, str(msg))
        xml_file = None
    except:
        if cli:
            LOG.warn("Error: %s could not be opened. Exiting." % filename)
        else:
            ErrorDialog(_("%s could not be opened") % filename)
        xml_file = None
        
    return xml_file
    
def version_is_valid(versionparser, cli):
    """ 
    Validate the xml version.
    :param versionparser: A VersionParser object to work with
    """
    
    if versionparser.get_xmlns_version() > libgrampsxml.GRAMPS_XML_VERSION:
        msg = _("The .gramps file you are importing was made by version %(newer)s of "
                "Gramps, while you are running an older version %(older)s. "
                "The file will not be imported. Please upgrade to the latest "
                "version of Gramps and try again." ) % {
                'newer' : versionparser.get_gramps_version(), 'older' : const.VERSION }
        if cli:
            LOG.warn(msg)
            return False
        else:
            ErrorDialog(msg)
            return False
    if versionparser.get_xmlns_version() < '1.0.0':
        msg = _("The .gramps file you are importing was made by version "
                "%(oldgramps)s of Gramps, while you are running a more "
                "recent version %(newgramps)s.\n\n"
                "The file will not be imported. Please use an older version of"
                " Gramps that supports version %(xmlversion)s of the xml.\nSee"
                "\n  http://gramps-project.org/wiki/index.php?title=GRAMPS_XML\n "
                "for more info."
                ) % {'oldgramps': versionparser.get_gramps_version(), 
                     'newgramps': const.VERSION,
                     'xmlversion': versionparser.get_xmlns_version(),
                    }
        if cli:
            LOG.warn(msg)
            return False
        else:
            ErrorDialog(_('The file will not be imported'), msg)
            return False
    elif versionparser.get_xmlns_version() < '1.1.0':
        msg = _("The .gramps file you are importing was made by version "
                "%(oldgramps)s of Gramps, while you are running a much "
                "more recent version %(newgramps)s.\n\n"
                "Ensure after import everything is imported correctly. In the "
                "event of problems, please submit a bug and use an older "
                "version of Gramps in the meantime to import this file, which "
                "is version %(xmlversion)s of the xml.\nSee"
                "\n  http://gramps-project.org/wiki/index.php?title=GRAMPS_XML\n"
                "for more info."
                ) % {'oldgramps': versionparser.get_gramps_version(), 
                     'newgramps': const.VERSION,
                     'xmlversion': versionparser.get_xmlns_version(),
                    }
        if cli:
            LOG.warn(msg)
            return True
        else:
            WarningDialog(_('Old xml file'), msg)
            return True
    return True<|MERGE_RESOLUTION|>--- conflicted
+++ resolved
@@ -553,11 +553,7 @@
             "stext": (None, self.stop_stext), 
             "stitle": (None, self.stop_stitle), 
             "street": (None, self.stop_street), 
-<<<<<<< HEAD
-            "style": (self.start_style, None), 
-            "suffix": (None, self.stop_suffix),
-=======
->>>>>>> 405572cb
+            "style": (self.start_style, None),
             "tag": (self.start_tag, None),
             "tagref": (self.start_tagref, None),
             "tags": (None, None),
@@ -1357,22 +1353,17 @@
         self.surname = gen.lib.Surname()
         self.surname.prefix = attrs.get('prefix', '')
         self.name.group_as = attrs.get('group', '')
-<<<<<<< HEAD
-        
+
+    def start_patronymic(self, attrs):
+        """ This is the element in version < 1.4.0 to do the patronymic"""
+        self.surnamepat = gen.lib.Surname()
+        self.surnamepat.set_origintype(gen.lib.NameTypeOrigin(
+                                       gen.lib.NameTypeOrigin.PATRONYMIC))
+
     def start_style(self, attrs):
         """
         Styled text tag in notes (v1.4.0 onwards).
         """
-=======
-
-    def start_patronymic(self, attrs):
-        """ This is the element in version < 1.4.0 to do the patronymic"""
-        self.surnamepat = gen.lib.Surname()
-        self.surnamepat.set_origintype(gen.lib.NameTypeOrigin(
-                                        gen.lib.NameTypeOrigin.PATRONYMIC))
-
-    def start_tag(self, attrs):
->>>>>>> 405572cb
         tagtype = gen.lib.StyledTextTagType()
         tagtype.set_from_xml_str(attrs['name'])
         
