--- conflicted
+++ resolved
@@ -102,11 +102,7 @@
     try:
         locale.bindtextdomain(LOCALEDOMAIN, LOCALEDIR)
     except ValueError:
-<<<<<<< HEAD
-        print 'Failed to bind text domain, Gtk.Builder() has no translation'
-=======
-        logging.warning('Failed to bind text domain, gtk.Builder() has no translation')
->>>>>>> 07942011
+        logging.warning('Failed to bind text domain, Gtk.Builder() has no translation')
     
     #following installs _ as a python function, we avoid this as this module is
     #used sometimes:
