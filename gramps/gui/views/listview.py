#
# Gramps - a GTK+/GNOME based genealogy program
#
# Copyright (C) 2001-2007  Donald N. Allingham
# Copyright (C) 2009-2010  Nick Hall
# Copyright (C) 2009       Benny Malengier
#
# This program is free software; you can redistribute it and/or modify
# it under the terms of the GNU General Public License as published by
# the Free Software Foundation; either version 2 of the License, or
# (at your option) any later version.
#
# This program is distributed in the hope that it will be useful,
# but WITHOUT ANY WARRANTY; without even the implied warranty of
# MERCHANTABILITY or FITNESS FOR A PARTICULAR PURPOSE.  See the
# GNU General Public License for more details.
#
# You should have received a copy of the GNU General Public License
# along with this program; if not, write to the Free Software
# Foundation, Inc., 51 Franklin Street, Fifth Floor, Boston, MA 02110-1301 USA.
#

"""
Provide the base classes for GRAMPS' DataView classes
"""

#----------------------------------------------------------------
#
# python modules
#
#----------------------------------------------------------------
from abc import abstractmethod
import os
import pickle
from time import perf_counter
import logging
from collections import deque

LOG = logging.getLogger('.gui.listview')

#----------------------------------------------------------------
#
# gtk
#
#----------------------------------------------------------------
from gi.repository import Gdk
from gi.repository import Gtk
from gi.repository import Pango

#----------------------------------------------------------------
#
# Gramps
#
#----------------------------------------------------------------
from gramps.gen.const import GRAMPS_LOCALE as glocale
_ = glocale.translation.sgettext
from .pageview import PageView
from .navigationview import NavigationView
from ..uimanager import ActionGroup
from ..columnorder import ColumnOrder
from gramps.gen.config import config
from gramps.gen.errors import WindowActiveError, FilterError, HandleError
from ..filters import SearchBar
from ..widgets.menuitem import add_menuitem
from gramps.gen.const import CUSTOM_FILTERS
from gramps.gen.utils.debug import profile
from gramps.gen.utils.string import data_recover_msg
from gramps.gen.plug import CATEGORY_QR_PERSON
from ..dialog import QuestionDialog, QuestionDialog3, ErrorDialog
from ..editors import FilterEditor
from ..ddtargets import DdTargets
from ..plug.quick import create_quickreport_menu, create_web_connect_menu
from ..utils import is_right_click
from ..widgets.interactivesearchbox import InteractiveSearchBox

#----------------------------------------------------------------
#
# Constants
#
#----------------------------------------------------------------
TEXT = 1
MARKUP = 2
ICON = 3

#----------------------------------------------------------------
#
# ListView
#
#----------------------------------------------------------------
class ListView(NavigationView):
    COLUMNS = []
    #listview config settings that are always present related to the columns
    CONFIGSETTINGS = (
        ('columns.visible', []),
        ('columns.rank', []),
        ('columns.size', [])
        )
    ADD_MSG = ""
    EDIT_MSG = ""
    DEL_MSG = ""
    MERGE_MSG = ""
    FILTER_TYPE = None  # Set in inheriting class
    QR_CATEGORY = -1

    def __init__(self, title, pdata, dbstate, uistate,
                 make_model, signal_map, bm_type, nav_group,
                 multiple=False, filter_class=None):
        NavigationView.__init__(self, title, pdata, dbstate, uistate,
                                bm_type, nav_group)
        #default is listviews keep themself in sync with database
        self._dirty_on_change_inactive = False

        self.filter_class = filter_class
        self.pb_renderer = Gtk.CellRendererPixbuf()
        self.renderer = Gtk.CellRendererText()
        self.renderer.set_property('ellipsize', Pango.EllipsizeMode.END)
        self.sort_col = 0
        self.sort_order = Gtk.SortType.ASCENDING
        self.columns = []
        self.make_model = make_model
        self.model = None
        self.signal_map = signal_map
        self.multiple_selection = multiple
        self.generic_filter = None
        dbstate.connect('database-changed', self.change_db)
        self.connect_signals()
        self.at_popup_action = None
        self.at_popup_menu = None

    def no_database(self):
        ## TODO GTK3: This is never called!! Dbguielement disconnects
        ## signals on database changed, so it cannot be called
        ## Undo part of Revision 20296 if all works good.
        self.list.set_model(None)
        self.model.destroy()
        self.model = None
        self.build_tree()

    ####################################################################
    # Build interface
    ####################################################################
    def build_widget(self):
        """
        Builds the interface and returns a Gtk.Container type that
        contains the interface. This containter will be inserted into
        a Gtk.Notebook page.
        """
        self.vbox = Gtk.Box(orientation=Gtk.Orientation.VERTICAL)
        self.vbox.set_border_width(4)
        self.vbox.set_spacing(4)

        self.search_bar = SearchBar(self.dbstate, self.uistate,
                                    self.search_build_tree)
        filter_box = self.search_bar.build()

        self.list = Gtk.TreeView()
        self.list.set_headers_visible(True)
        self.list.set_headers_clickable(True)
        self.list.set_fixed_height_mode(True)
        self.list.connect('button-press-event', self._button_press)
        self.list.connect('key-press-event', self._key_press)
        self.list.connect('start-interactive-search',self.open_all_nodes)
        self.searchbox = InteractiveSearchBox(self.list)

        if self.drag_info():
            self.list.connect('drag_data_get', self.drag_data_get)
            self.list.connect('drag_begin', self.drag_begin)
        if self.drag_dest_info():
            self.list.connect('drag_data_received', self.drag_data_received)
            self.list.drag_dest_set(Gtk.DestDefaults.MOTION |
                                    Gtk.DestDefaults.DROP,
                                    [self.drag_dest_info().target()],
                                    Gdk.DragAction.MOVE |
                                    Gdk.DragAction.COPY)

        scrollwindow = Gtk.ScrolledWindow()
        scrollwindow.set_policy(Gtk.PolicyType.AUTOMATIC,
                                Gtk.PolicyType.AUTOMATIC)
        scrollwindow.set_shadow_type(Gtk.ShadowType.ETCHED_IN)
        scrollwindow.add(self.list)

        self.vbox.pack_start(filter_box, False, True, 0)
        self.vbox.pack_start(scrollwindow, True, True, 0)

        self.renderer = Gtk.CellRendererText()
        self.renderer.set_property('ellipsize', Pango.EllipsizeMode.END)

        self.columns = []
        self.build_columns()
        self.selection = self.list.get_selection()
        if self.multiple_selection:
            self.selection.set_mode(Gtk.SelectionMode.MULTIPLE)
        self.selection.connect('changed', self.row_changed)

        self.setup_filter()
        return self.vbox

    def define_actions(self):
        """
        Required define_actions function for PageView. Builds the action
        group information required. We extend beyond the normal here,
        since we want to have more than one action group for the PersonView.
        Most PageViews really won't care about this.
        """

        NavigationView.define_actions(self)

        self.edit_action = ActionGroup(name=self.title + '/Edits')
        self.edit_action.add_actions([
            ('Add', self.add, '<Primary>Insert'),
            ('Remove', self.remove, '<Primary>Delete'),
            ('PRIMARY-BackSpace', self.remove, '<PRIMARY>BackSpace'),
            ('Merge', self.merge), ])

        self._add_action_group(self.edit_action)
        self.action_list.extend([
            ('ExportTab', self.export),
            ('Edit', self.edit, '<Primary>Return'),
            ('PRIMARY-J', self.jump, '<PRIMARY>J'),
            ('FilterEdit', self.filter_editor)])

    def build_columns(self, preserve_col=True):
        """
        build the columns
        """
        # Preserve the column widths if rebuilding the view.
        if self.columns and preserve_col:
            self.save_column_info()
        list(map(self.list.remove_column, self.columns))

        self.columns = []

        index = 0
        for pair in self.column_order():
            if not pair[0]: continue
            col_name, col_type, col_icon = self.COLUMNS[pair[1]]

            if col_type == ICON:
                column = Gtk.TreeViewColumn(col_name, self.pb_renderer)
                column.set_cell_data_func(self.pb_renderer, self.icon, pair[1])
            else:
                column = Gtk.TreeViewColumn(col_name, self.renderer)
                if col_type == MARKUP:
                    column.add_attribute(self.renderer, 'markup', pair[1])
                else:
                    column.add_attribute(self.renderer, 'text', pair[1])

            if col_icon is not None:
                image = Gtk.Image()
                image.set_from_icon_name(col_icon, Gtk.IconSize.MENU)
                image.set_tooltip_text(col_name)
                image.show()
                column.set_widget(image)

            if self.model and self.model.color_column() is not None:
                column.set_cell_data_func(self.renderer, self.foreground_color)

            column.connect('clicked', self.column_clicked, index)

            column.set_resizable(True)
            column.set_clickable(True)
            column.set_sizing(Gtk.TreeViewColumnSizing.FIXED)
            column.set_fixed_width(pair[2])

            self.columns.append(column)
            self.list.append_column(column)
            index += 1

    def icon(self, column, renderer, model, iter_, col_num):
        '''
        Set the icon-name property of the cell renderer.  We use a cell data
        function because there is a problem returning None from a model.
        '''
        icon_name = model.get_value(iter_, col_num)
        if icon_name == '':
            icon_name = None
        renderer.set_property('icon-name', icon_name)

    def foreground_color(self, column, renderer, model, iter_, data=None):
        '''
        Set the foreground color of the cell renderer.  We use a cell data
        function because there is a problem returning None from a model.
        '''
        fg_color = model.get_value(iter_, model.color_column())
        if fg_color == '':
            fg_color = None
        renderer.set_property('foreground', fg_color)

    def set_active(self):
        """
        Called when the page is displayed.
        """
        NavigationView.set_active(self)
        self.uistate.viewmanager.tags.tag_enable(update_menu=False)
        self.uistate.show_filter_results(self.dbstate,
                                         self.model.displayed(),
                                         self.model.total())

    def set_inactive(self):
        """
        Called when the page is no longer displayed.
        """
        NavigationView.set_inactive(self)
        self.uistate.viewmanager.tags.tag_disable()

    def build_tree(self, force_sidebar=False, preserve_col=True):
        if self.active:
            cput0 = perf_counter()
            if not self.search_bar.is_visible():
                filter_info = (True, self.generic_filter, False)
            else:
                value = self.search_bar.get_value()
                filter_info = (False, value, value[0] in self.exact_search())

            if self.dirty or not self.model:
                if self.model:
                    self.list.set_model(None)
                    self.model.destroy()
                self.model = self.make_model(
                    self.dbstate.db, self.uistate, self.sort_col,
                    search=filter_info, sort_map=self.column_order())
            else:
                #the entire data to show is already in memory.
                #run only the part that determines what to show
                self.list.set_model(None)
                self.model.set_search(filter_info)
                try:
                    self.model.rebuild_data()
                except FilterError as msg:
                    (msg1, msg2) = msg.messages()
                    ErrorDialog(msg1, msg2,
                                parent=self.uistate.window)

            cput1 = perf_counter()
            self.build_columns(preserve_col)
            cput2 = perf_counter()
            self.list.set_model(self.model)
            cput3 = perf_counter()
            self.__display_column_sort()
            self.goto_active(None)

            self.dirty = False
            cput4 = perf_counter()
            self.uistate.show_filter_results(self.dbstate,
                                             self.model.displayed(),
                                             self.model.total())
            LOG.debug(self.__class__.__name__ + ' build_tree ' +
                    str(perf_counter() - cput0) + ' sec')
            LOG.debug('parts ' + str(cput1-cput0) + ' , '
                             + str(cput2-cput1) + ' , '
                             + str(cput3-cput2) + ' , '
                             + str(cput4-cput3) + ' , '
                             + str(perf_counter() - cput4))

        else:
            self.dirty = True

    def search_build_tree(self):
        self.build_tree()

    def exact_search(self):
        """
        Returns a tuple indicating columns requiring an exact search
        """
        return ()

    def get_viewtype_stock(self):
        """Type of view in category, default listview is a flat list
        """
        return 'gramps-tree-list'

    def filter_editor(self, *obj):
        try:
            FilterEditor(self.FILTER_TYPE , CUSTOM_FILTERS,
                         self.dbstate, self.uistate)
        except WindowActiveError:
            return

    def setup_filter(self):
        """Build the default filters and add them to the filter menu."""
        self.search_bar.setup_filter(
            [(self.COLUMNS[pair[1]][0], pair[1], pair[1] in self.exact_search())
                for pair in self.column_order() if pair[0]])

    def sidebar_toggled(self, active, data=None):
        """
        Called when the sidebar is toggled.
        """
        if active:
            self.search_bar.hide()
        else:
            self.search_bar.show()

    ####################################################################
    # Navigation
    ####################################################################
    def goto_handle(self, handle):
        """
        Go to a given handle in the list.
        Required by the NavigationView interface.

        We have a bit of a problem due to the nature of how GTK works.
        We have to unselect the previous path and select the new path. However,
        these cause a row change, which calls the row_change callback, which
        can end up calling change_active_person, which can call
        goto_active_person, causing a bit of recusion. Confusing, huh?

        Unfortunately, row_change has to be able to call change_active_person,
        because this can occur from the interface in addition to programatically.

        To handle this, we set the self.inactive variable that we can check
        in row_change to look for this particular condition.
        """
        if not handle or handle in self.selected_handles():
            return

        iter_ = self.model.get_iter_from_handle(handle)
        if iter_:
            if not (self.model.get_flags() & Gtk.TreeModelFlags.LIST_ONLY):
                # Expand tree
                parent_iter = self.model.iter_parent(iter_)
                if parent_iter:
                    parent_path = self.model.get_path(parent_iter)
                    if parent_path:
                        parent_path_list = parent_path.get_indices()
                        for i in range(len(parent_path_list)):
                            expand_path = Gtk.TreePath(
                                    tuple([x for x in parent_path_list[:i+1]]))
                            self.list.expand_row(expand_path, False)

            # Select active object
            path = self.model.get_path(iter_)
            self.selection.unselect_all()
            self.selection.select_path(path)
            self.list.scroll_to_cell(path, None, 1, 0.5, 0)
        else:
            self.selection.unselect_all()
            self.uistate.push_message(self.dbstate,
                                      _("Active object not visible"))

    def add_bookmark(self, *obj):
        mlist = []
        self.selection.selected_foreach(self.blist, mlist)

        if mlist:
            self.bookmarks.add(mlist[0])
        else:
            from ..dialog import WarningDialog
            WarningDialog(_("Could Not Set a Bookmark"),
                          _("A bookmark could not be set because "
                            "nothing was selected."),
                          parent=self.uistate.window)

    ####################################################################
    #
    ####################################################################

    def drag_info(self):
        """
        Specify the drag type for a single selected row
        """
        return None

    def drag_list_info(self):
        """
        Specify the drag type for a multiple selected rows
        """
        return DdTargets.LINK_LIST

    def drag_dest_info(self):
        """
        Specify the drag type for objects dropped on the view
        """
        return None

    def drag_begin(self, widget, context):
        widget.drag_source_set_icon_name(self.get_stock())

    def drag_data_get(self, widget, context, sel_data, info, time):
        selected_ids = self.selected_handles()

        #Gtk.selection_add_target(widget, sel_data.get_selection(),
        #                         Gdk.atom_intern(self.drag_info().drag_type, False),
        #                         self.drag_info().app_id)

        if len(selected_ids) == 1:
            data = (self.drag_info().drag_type, id(self), selected_ids[0], 0)
            sel_data.set(self.drag_info().atom_drag_type, 8, pickle.dumps(data))
        elif len(selected_ids) > 1:
            data = (self.drag_list_info().drag_type, id(self),
                    [(self.drag_list_info().drag_type, handle)
                        for handle in selected_ids],
                    0)
            sel_data.set(self.drag_list_info().atom_drag_type, 8, pickle.dumps(data))
        else:
            # pass empty
            data = (self.drag_info().drag_type, id(self), [], 0)
            sel_data.set(self.drag_list_info().atom_drag_type, 8, pickle.dumps(data))

    def set_column_order(self):
        """
        change the order of the columns to that given in config file
        after config file changed. We reset the sort to the first column
        """
        #now we need to rebuild the model so it contains correct column info
        self.dirty = True
        #make sure we sort on first column. We have no idea where the
        # column that was sorted on before is situated now.
        self.sort_col = 0
        self.sort_order = Gtk.SortType.ASCENDING
        self.setup_filter()
        self.build_tree(preserve_col=False)

    def column_order(self):
        """
        Column order is obtained from the config file of the listview.
        A column order is a list of 3-tuples. The order in the list is the
        order the columns must appear in.
        For a column, the 3-tuple should be (enable, modelcol, sizecol), where
            enable: show this column or don't show it
            modelcol: column in the datamodel this column is build of
            size: size the column should have
        """
        order = self._config.get('columns.rank')
        size = self._config.get('columns.size')
        vis = self._config.get('columns.visible')

        colord = [(1 if val in vis else 0, val, size)
            for val, size in zip(order, size)]
        return colord

    def get_column_widths(self):
        return [column.get_width() for column in self.columns]

    def remove_selected_objects(self):
        """
        Function to remove selected objects
        """
        prompt = True
        if len(self.selected_handles()) > 1:
            ques = QuestionDialog3(
                _("Multiple Selection Delete"),
                _("More than one item has been selected for deletion. "
                  "Select the option indicating how to delete the items:"),
                _("Delete All"),
                _("Confirm Each Delete"),
                parent=self.uistate.window)
            res = ques.run()
            if res == -1:  # Cancel
                return
            else:
                prompt = not res  # we prompt on 'Confirm Each Delete'

        if not prompt:
            self.uistate.set_busy_cursor(True)

        for handle in self.selected_handles():
            (query, is_used, object) = self.remove_object_from_handle(handle)
            if prompt:
                if is_used:
                    msg = _('This item is currently being used. '
                            'Deleting it will remove it from the database and '
                            'from all other items that reference it.')
                else:
                    msg = _('Deleting item will remove it from the database.')

                msg += ' ' + data_recover_msg
                #descr = object.get_description()
                #if descr == "":
                descr = object.get_gramps_id()
                ques = QuestionDialog3(_('Delete %s?') % descr, msg,
                                       _('_Yes'), _('_No'),
                                       parent=self.uistate.window)
                res = ques.run()
                if res == -1:  # Cancel
                    return
                elif res:  # If true, perfom the delete
                    self.uistate.set_busy_cursor(True)
                    query.query_response()
                    self.uistate.set_busy_cursor(False)
            else:
                query.query_response()

        if not prompt:
            self.uistate.set_busy_cursor(False)

    def blist(self, store, path, iter_, sel_list):
        '''GtkTreeSelectionForeachFunc
            construct a list sel_list with all selected handles
        '''
        handle = store.get_handle_from_iter(iter_)
        if handle is not None:
            sel_list.append(handle)

    def selected_handles(self):
        mlist = []
        if self.selection:
            self.selection.selected_foreach(self.blist, mlist)
        return mlist

    def first_selected(self):
        mlist = []
        self.selection.selected_foreach(self.blist, mlist)
        if mlist:
            return mlist[0]
        else:
            return None

    ####################################################################
    # Signal handlers
    ####################################################################
    def column_clicked(self, obj, data):
        """
        Called when a column is clicked.

        obj     A TreeViewColumn object of the column clicked
        data    The column index
        """
        self.uistate.set_busy_cursor(True)
        self.uistate.push_message(self.dbstate, _("Column clicked, sorting..."))
        cput = perf_counter()
        same_col = False
        if self.sort_col != data:
            order = Gtk.SortType.ASCENDING
        else:
            same_col = True
            if (self.columns[data].get_sort_order() == Gtk.SortType.DESCENDING
                or not self.columns[data].get_sort_indicator()):
                order = Gtk.SortType.ASCENDING
            else:
                order = Gtk.SortType.DESCENDING

        self.sort_col = data
        self.sort_order = order
        handle = self.first_selected()

        if not self.search_bar.is_visible():
            filter_info = (True, self.generic_filter, False)
        else:
            value = self.search_bar.get_value()
            filter_info = (False, value, value[0] in self.exact_search())

        if same_col:
            # activate when https://bugzilla.gnome.org/show_bug.cgi?id=684558
            # is resolved
            if False:
                self.model.reverse_order()
            else:
                ## GTK 3.6 rows_reordered not exposed by gi, we need to reconnect
                ## model to obtain desired effect, but this collapses nodes ...
                self.list.set_model(None)
                self.model.reverse_order()
                self.list.set_model(self.model)
        else:
            self.model = self.make_model(
                self.dbstate.db, self.uistate, self.sort_col, self.sort_order,
                search=filter_info, sort_map=self.column_order())

            self.list.set_model(self.model)

        self.__display_column_sort()

        if handle:
            self.goto_handle(handle)

        # set the search column to be the sorted column
        search_col = self.column_order()[data][1]
        self.list.set_search_column(search_col)

        self.uistate.set_busy_cursor(False)

        LOG.debug('   ' + self.__class__.__name__ + ' column_clicked ' +
                    str(perf_counter() - cput) + ' sec')

    def __display_column_sort(self):
        for i, c in enumerate(self.columns):
            c.set_sort_indicator(i == self.sort_col)
        self.columns[self.sort_col].set_sort_order(self.sort_order)

    def connect_signals(self):
        """
        Connect database signals defined in the signal map.
        """
        for sig in self.signal_map:
            self.callman.add_db_signal(sig, self.signal_map[sig])
        self.callman.add_db_signal('tag-update', self.tag_updated)

    def change_db(self, db):
        """
        Called when the database is changed.
        """
        self.list.set_model(None)
        self._change_db(db)
        self.connect_signals()

        if self.active:
            #force rebuild of the model on build of tree
            self.dirty = True
            self.build_tree()
            self.bookmarks.redraw()
        else:
            self.dirty = True

    def row_changed(self, selection):
        """
        Called with a list selection is changed.

        Check the selected objects in the list and return those that have
        handles attached.  Set the active object to the first item in the
        list. If no row is selected, set the active object to None.
        """
        selected_ids = self.selected_handles()
        if len(selected_ids) > 0:
            # In certain cases the tree models do row updates which result in a
            # selection changed signal to a handle in progress of being
            # deleted.  In these cases we don't want to change the active to
            # non-existant handles.
            if hasattr(self.model, "dont_change_active"):
                if not self.model.dont_change_active:
                    self.change_active(selected_ids[0])
            else:
                self.change_active(selected_ids[0])

        if len(selected_ids) == 1:
            if self.drag_info():
                self.list.drag_source_set(Gdk.ModifierType.BUTTON1_MASK,
                                          [self.drag_info().target()],
                                          Gdk.DragAction.COPY)
        elif len(selected_ids) > 1:
            if self.drag_list_info():
                self.list.drag_source_set(Gdk.ModifierType.BUTTON1_MASK,
                                          [self.drag_list_info().target()],
                                          Gdk.DragAction.COPY)

        self.uistate.modify_statusbar(self.dbstate)

    def row_add(self, handle_list):
        """
        Called when an object is added.
        """
        if self.active or \
           (not self.dirty and not self._dirty_on_change_inactive):
            cput = perf_counter()
            list(map(self.model.add_row_by_handle, handle_list))
            LOG.debug('   ' + self.__class__.__name__ + ' row_add ' +
                    str(perf_counter() - cput) + ' sec')
            if self.active:
                self.uistate.show_filter_results(self.dbstate,
                                                 self.model.displayed(),
                                                 self.model.total())
        else:
            self.dirty = True

    def row_update(self, handle_list):
        """
        Called when an object is updated.
        """
        if self.model:
            self.model.prev_handle = None
        if self.active or \
           (not self.dirty and not self._dirty_on_change_inactive):
            cput = perf_counter()
            #store selected handles
            self._sel_handles_before_update = self.selected_handles()
            list(map(self.model.update_row_by_handle, handle_list))
            LOG.debug('   ' + self.__class__.__name__ + ' row_update ' +
                    str(perf_counter() - cput) + ' sec')
            # Ensure row is still selected after a change of postion in tree.
            if self._sel_handles_before_update:
                #we can only set one selected again, we take last
                self.goto_handle(self._sel_handles_before_update[-1])
            elif handle_list and not self.selected_handles():
                self.goto_handle(handle_list[-1])
        else:
            self.dirty = True

    def row_delete(self, handle_list):
        """
        Called when an object is deleted.
        """
        if self.active or \
           (not self.dirty and not self._dirty_on_change_inactive):
<<<<<<< HEAD
            cput = perf_counter()
            list(map(self.model.delete_row_by_handle, handle_list))
            LOG.debug('   '  + self.__class__.__name__ + ' row_delete ' +
                    str(perf_counter() - cput) + ' sec')
=======
            cput = time.clock()
            for hndl in handle_list:
                if hndl != handle_list[-1]:
                    # For multiple deletes, row updates can result in a
                    # selection changed signal to a handle already
                    # deleted.  In these cases we don't want to change the
                    # active to non-existant handles.
                    self.model.dont_change_active = True
                else:
                    # Allow active changed on last item deleted
                    self.model.dont_change_active = False
                self.model.delete_row_by_handle(hndl)
            LOG.debug('   ' + self.__class__.__name__ + ' row_delete ' +
                      str(time.clock() - cput) + ' sec')
>>>>>>> 1b7b2075
            if self.active:
                self.uistate.show_filter_results(self.dbstate,
                                                 self.model.displayed(),
                                                 self.model.total())
        else:
            self.dirty = True

    def object_build(self, *args):
        """
        Called when the tree must be rebuilt and bookmarks redrawn.
        """
        self.dirty = True
        if self.active:
            # Save the currently selected handles, if any:
            selected_ids = self.selected_handles()
            self.bookmarks.redraw()
            self.build_tree()
            # Reselect one, if it still exists after rebuild:
            nav_type = self.navigation_type()
            lookup_handle = self.dbstate.db.method('get_%s_from_handle', nav_type)
            for handle in selected_ids:
                # Still exist?
                try:
                    lookup_handle(handle)
                    # Select it, and stop selecting:
                except HandleError:
                    continue
                self.change_active(handle)
                break

    def related_update(self, hndl_list):
        """ Find handles pointing to the view from a related object update;
        for example if an event update occurs, find person handles referenced
        by that event. Use the created list to perfom row_updates.
        Places need a bit more work, as they could be enclosing other places.
        In addition, for People view the birth/death place name could change.
        So we recursively check places and events until we find our class
        object handle to use for updating rows.
        """
        nav_type = self.navigation_type()
        upd_list = []
        done = set()
        queue = deque(hndl_list)
        while queue:
            hndl = queue.pop()
            if hndl in done:  # make sure we aren't in infinite loop
                continue      # in case places can enclose each other
            done.add(hndl)
            for cl_name, handle in self.dbstate.db.find_backlink_handles(hndl):
                if cl_name == nav_type:
                    upd_list.append(handle)
                if (cl_name == 'Place' or cl_name == 'Event' and
                        nav_type == 'Person'):
                    queue.append(handle)
        if upd_list:
            self.row_update(upd_list)

    def _button_press(self, obj, event):
        """
        Called when a mouse is clicked.
        """
        if not self.dbstate.is_open():
            return False
        menu = self.uimanager.get_widget('Popup')
        if (event.type == Gdk.EventType.DOUBLE_BUTTON_PRESS
                and event.button == 1):
            if self.model.get_flags() & Gtk.TreeModelFlags.LIST_ONLY:
                self.edit(obj)
                return True
            else:
                # Tree
                store, paths = self.selection.get_selected_rows()
                if paths:
                    firstsel = self.model.get_iter(paths[0])
                    handle = self.model.get_handle_from_iter(firstsel)
                    if len(paths)==1 and handle is None:
                        return self.expand_collapse_tree_branch()
                    else:
                        self.edit(obj)
                        return True
        elif is_right_click(event) and menu:
            prefix = 'win'
            self.at_popup_menu = []
            actions = []
            # Quick Reports
            if self.QR_CATEGORY > -1:
                (qr_ui, qr_actions) = create_quickreport_menu(
                    self.QR_CATEGORY, self.dbstate, self.uistate,
                    self.first_selected(), prefix)
                if self.get_active() and qr_actions:
                    actions.extend(qr_actions)
                    qr_ui = ("<placeholder id='QuickReport'>%s</placeholder>" %
                             qr_ui)
                    self.at_popup_menu.append(qr_ui)

            # Web Connects
            if self.QR_CATEGORY == CATEGORY_QR_PERSON:
                (web_ui, web_actions) = create_web_connect_menu(
                    self.dbstate, self.uistate, self.navigation_type(),
                    self.first_selected(), prefix)
                if self.get_active() and web_actions:
                    actions.extend(web_actions)
                    self.at_popup_menu.append(web_ui)

            if self.at_popup_action:
                self.uimanager.remove_ui(self.at_popup_menu)
                self.uimanager.remove_action_group(self.at_popup_action)
            self.at_popup_action = ActionGroup('AtPopupActions',
                                               actions)
            self.uimanager.insert_action_group(self.at_popup_action)
            self.at_popup_menu = self.uimanager.add_ui_from_string(
                self.at_popup_menu)
            self.uimanager.update_menu()

            menu = self.uimanager.get_widget('Popup')
            popup_menu = Gtk.Menu.new_from_model(menu)
            popup_menu.attach_to_widget(obj, None)
            popup_menu.show_all()
            if Gtk.MINOR_VERSION < 22:
                # ToDo The following is reported to work poorly with Wayland
                popup_menu.popup(None, None, None, None,
                                 event.button, event.time)
            else:
                popup_menu.popup_at_pointer(event)
            return True

        return False

    def _key_press(self, obj, event):
        """
        Called when a key is pressed on a listview
        """
        if not self.dbstate.is_open():
            return False
        if self.model.get_flags() & Gtk.TreeModelFlags.LIST_ONLY:
            # Flat list
            return self._key_press_flat(obj, event)
        else:
            # Tree
            return self._key_press_tree(obj, event)

    def _key_press_flat(self, obj, event):
        """
        Called when a key is pressed on a flat listview
        ENTER --> edit selection
        """
        if event.keyval in (Gdk.KEY_Return, Gdk.KEY_KP_Enter):
            self.edit(obj)
            return True
        # Custom interactive search
        if Gdk.keyval_to_unicode(event.keyval):
            return self.searchbox.treeview_keypress(obj, event)
        return False

    def _key_press_tree(self, obj, event):
        """
        Called when a key is pressed on a tree listview
        ENTER --> edit selection or open group node
        SHIFT+ENTER --> open group node and all children nodes
        """
        if (event.get_state() & Gdk.ModifierType.SHIFT_MASK and
            event.keyval in (Gdk.KEY_Return, Gdk.KEY_KP_Enter)):
            store, paths = self.selection.get_selected_rows()
            if paths:
                iter_ = self.model.get_iter(paths[0])
                handle = self.model.get_handle_from_iter(iter_)
                if len(paths) == 1 and handle is None:
                    return self.expand_collapse_tree_branch()
        elif event.keyval in (Gdk.KEY_Return, Gdk.KEY_KP_Enter):
                store, paths = self.selection.get_selected_rows()
                if paths:
                    iter_ = self.model.get_iter(paths[0])
                    handle = self.model.get_handle_from_iter(iter_)
                    if len(paths) == 1 and handle is None:
                        return self.expand_collapse_tree()
                    else:
                        self.edit(obj)
                        return True
        elif Gdk.keyval_to_unicode(event.keyval):
            # Custom interactive search
            return self.searchbox.treeview_keypress(obj, event)
        return False

    def expand_collapse_tree(self):
        """
        Expand or collapse the selected group node.
        Return True if change done, False otherwise
        """
        store, paths = self.selection.get_selected_rows()
        if paths:
            firstsel = paths[0]
            iter_ = self.model.get_iter(firstsel)
            handle = self.model.get_handle_from_iter(iter_)
            if handle:
                return False
            if self.list.row_expanded(firstsel):
                self.list.collapse_row(firstsel)
            else:
                self.list.expand_row(firstsel, False)
            return True
        return False

    def expand_collapse_tree_branch(self):
        """
        Expand or collapse the selected group node with all children.
        Return True if change done, False otherwise
        """
        store, paths = self.selection.get_selected_rows()
        if paths:
            firstsel = paths[0]
            iter_ = self.model.get_iter(firstsel)
            handle = self.model.get_handle_from_iter(iter_)
            if handle:
                return False
            if self.list.row_expanded(firstsel):
                self.list.collapse_row(firstsel)
            else:
                self.open_branch(None)
            return True
        return False

    def change_page(self):
        """
        Called when a page is changed.
        """
        NavigationView.change_page(self)
        if self.model:
            self.uistate.show_filter_results(self.dbstate,
                                             self.model.displayed(),
                                             self.model.total())
        self.uimanager.set_actions_visible(self.edit_action, True)
        self.uimanager.set_actions_sensitive(self.edit_action,
                                             not self.dbstate.db.readonly)

    def on_delete(self):
        """
        Save the column widths when the view is shutdown.
        """
        self.save_column_info()
        PageView.on_delete(self)

    def save_column_info(self):
        """
        Save the column widths, order, and view settings
        """
        widths = self.get_column_widths()
        order = self._config.get('columns.rank')
        size = self._config.get('columns.size')
        vis = self._config.get('columns.visible')
        newsize = []
        index = 0
        for val, size in zip(order, size):
            if val in vis[:-1]:  # don't use last column size, it's wrong
                if widths[index]:
                    size = widths[index]
                index += 1
            newsize.append(size)
        self._config.set('columns.size', newsize)

    ####################################################################
    # Export data
    ####################################################################
    def export(self, *obj):
        chooser = Gtk.FileChooserDialog(
            _("Export View as Spreadsheet"),
            self.uistate.window,
            Gtk.FileChooserAction.SAVE,
            (_('_Cancel'), Gtk.ResponseType.CANCEL,
             _('_Save'), Gtk.ResponseType.OK))
        chooser.set_do_overwrite_confirmation(True)

        combobox = Gtk.ComboBoxText()
        label = Gtk.Label(label=_("Format:"))
        label.set_halign(Gtk.Align.END)
        box = Gtk.Box()
        box.pack_start(label, True, True, padding=12)
        box.pack_start(combobox, False, False, 0)
        combobox.append_text(_('CSV'))
        combobox.append_text(_('OpenDocument Spreadsheet'))
        combobox.set_active(0)
        box.show_all()
        chooser.set_extra_widget(box)
        default_dir = config.get('paths.recent-export-dir')
        chooser.set_current_folder(default_dir)

        while True:
            value = chooser.run()
            fn = chooser.get_filename()
            fl = combobox.get_active()
            if value == Gtk.ResponseType.OK:
                if fn:
                    chooser.destroy()
                    break
            else:
                chooser.destroy()
                return
        config.set('paths.recent-export-dir', os.path.split(fn)[0])
        self.write_tabbed_file(fn, fl)

    def write_tabbed_file(self, name, type):
        """
        Write a tabbed file to the specified name.

        The output file type is determined by the type variable.
        """
        from gramps.gen.utils.docgen import CSVTab, ODSTab
        ofile = None
        data_cols = [pair[1] for pair in self.column_order() if pair[0]]

        column_names = [self.COLUMNS[i][0] for i in data_cols]
        if type == 0:
            ofile = CSVTab(len(column_names))
        else:
            ofile = ODSTab(len(column_names))

        ofile.open(name)
        ofile.start_page()
        ofile.start_row()

        # Headings
        if self.model.get_flags() & Gtk.TreeModelFlags.LIST_ONLY:
            headings = column_names
        else:
            levels = self.model.get_tree_levels()
            headings = levels + column_names[1:]
            data_cols = data_cols[1:]

        list(map(ofile.write_cell, headings))
        ofile.end_row()

        if self.model.get_flags() & Gtk.TreeModelFlags.LIST_ONLY:
            # Flat model
            for row in self.model:
                ofile.start_row()
                for index in data_cols:
                    ofile.write_cell(row[index])
                ofile.end_row()
        else:
            # Tree model
            iter_ = self.model.get_iter((0,))
            if iter_:
                self.write_node(iter_, len(levels), [], ofile, data_cols)

        ofile.end_page()
        ofile.close()

    def write_node(self, iter_, depth, level, ofile, data_cols):

        while iter_:
            new_level = level + [self.model.get_value(iter_, 0)]
            if self.model.get_handle_from_iter(iter_):
                ofile.start_row()
                padded_level = new_level + [''] * (depth - len(new_level))
                list(map(ofile.write_cell, padded_level))
                for index in data_cols:
                    ofile.write_cell(self.model.get_value(iter_, index))
                ofile.end_row()

            first_child = self.model.iter_children(iter_)
            self.write_node(first_child, depth, new_level, ofile, data_cols)

            iter_ = self.model.iter_next(iter_)

    ####################################################################
    # Template functions
    ####################################################################
    @abstractmethod
    def edit(self, *obj):
        """
        Template function to allow the editing of the selected object
        """

    @abstractmethod
    def remove(self, *obj):
        """
        Template function to allow the removal of an object by its handle
        """

    @abstractmethod
    def add(self, *obj):
        """
        Template function to allow the adding of a new object
        """

    @abstractmethod
    def merge(self, *obj):
        """
        Template function to allow the merger of two objects.
        """

    @abstractmethod
    def remove_object_from_handle(self, handle):
        """
        Template function to allow the removal of an object by its handle
        """

    def open_all_nodes(self, *obj):
        """
        Method for Treeviews to open all groups
        obj: for use of method in event callback
        """
        self.uistate.status_text(_("Updating display..."))
        self.uistate.set_busy_cursor(True)

        self.list.expand_all()

        self.uistate.set_busy_cursor(False)
        self.uistate.modify_statusbar(self.dbstate)

    def close_all_nodes(self, *obj):
        """
        Method for Treeviews to close all groups
        obj: for use of method in event callback
        """
        self.list.collapse_all()

    def open_branch(self, *obj):
        """
        Expand the selected branches and all children.
        obj: for use of method in event callback
        """
        self.uistate.status_text(_("Updating display..."))
        self.uistate.set_busy_cursor(True)

        store, selected = self.selection.get_selected_rows()
        for path in selected:
            self.list.expand_row(path, False)

        self.uistate.set_busy_cursor(False)
        self.uistate.modify_statusbar(self.dbstate)

    def close_branch(self, *obj):
        """
        Collapse the selected branches.
        :param obj: not used, present only to allow the use of the method in
            event callback
        """
        store, selected = self.selection.get_selected_rows()
        for path in selected:
            self.list.collapse_row(path)

    def can_configure(self):
        """
        See :class:`~gui.views.pageview.PageView
        :return: bool
        """
        return True

    def config_connect(self):
        """
        Overwriten from  :class:`~gui.views.pageview.PageView method
        This method will be called after the ini file is initialized,
        use it to monitor changes in the ini file
        """
        #func = self.config_callback(self.build_tree)
        #self._config.connect('columns.visible', func)
        #self._config.connect('columns.rank', func)
        pass

    def _get_configure_page_funcs(self):
        """
        Return a list of functions that create gtk elements to use in the
        notebook pages of the Configure dialog

        :return: list of functions
        """
        def columnpage(configdialog):
            flat = self.model.get_flags() & Gtk.TreeModelFlags.LIST_ONLY
            column_names = [col[0] for col in self.COLUMNS]
            return _('Columns'), ColumnOrder(self._config, column_names,
                                            self.get_column_widths(),
                                            self.set_column_order,
                                            tree=not flat)
        return [columnpage]<|MERGE_RESOLUTION|>--- conflicted
+++ resolved
@@ -780,13 +780,7 @@
         """
         if self.active or \
            (not self.dirty and not self._dirty_on_change_inactive):
-<<<<<<< HEAD
             cput = perf_counter()
-            list(map(self.model.delete_row_by_handle, handle_list))
-            LOG.debug('   '  + self.__class__.__name__ + ' row_delete ' +
-                    str(perf_counter() - cput) + ' sec')
-=======
-            cput = time.clock()
             for hndl in handle_list:
                 if hndl != handle_list[-1]:
                     # For multiple deletes, row updates can result in a
@@ -799,8 +793,7 @@
                     self.model.dont_change_active = False
                 self.model.delete_row_by_handle(hndl)
             LOG.debug('   ' + self.__class__.__name__ + ' row_delete ' +
-                      str(time.clock() - cput) + ' sec')
->>>>>>> 1b7b2075
+                      str(perf_counter() - cput) + ' sec')
             if self.active:
                 self.uistate.show_filter_results(self.dbstate,
                                                  self.model.displayed(),
