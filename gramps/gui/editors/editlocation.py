#
# Gramps - a GTK+/GNOME based genealogy program
#
# Copyright (C) 2000-2006  Donald N. Allingham
# Copyright (C) 2009       Gary Burton
# Copyright (C) 2010       Nick Hall
#
# This program is free software; you can redistribute it and/or modify
# it under the terms of the GNU General Public License as published by
# the Free Software Foundation; either version 2 of the License, or
# (at your option) any later version.
#
# This program is distributed in the hope that it will be useful,
# but WITHOUT ANY WARRANTY; without even the implied warranty of
# MERCHANTABILITY or FITNESS FOR A PARTICULAR PURPOSE.  See the
# GNU General Public License for more details.
#
# You should have received a copy of the GNU General Public License
# along with this program; if not, write to the Free Software
# Foundation, Inc., 59 Temple Place, Suite 330, Boston, MA  02111-1307  USA
#

# $Id$

#-------------------------------------------------------------------------
#
# gramps modules
#
#-------------------------------------------------------------------------
from gramps.gen.db import DbTxn
from .editsecondary import EditSecondary
from ..glade import Glade
<<<<<<< HEAD
from gramps.gen.errors import ValidationError
from gramps.gen.utils.place import conv_lat_lon
from ..widgets import MonitoredEntry, LocationEntry
from gramps.gen.ggettext import gettext as _
from ..selectors import SelectorFactory
from ..dialog import ErrorDialog

SelectLocation = SelectorFactory('Location')

from gi.repository import Gtk

LOCATIONTYPES = [_('Country'), _('State'), _('County'), _('City'), 
                 _('Parish'), _('Locality'), _('Street')]
=======
from ..widgets import MonitoredEntry
from gramps.gen.const import GRAMPS_LOCALE as glocale
_ = glocale.get_translation().gettext
>>>>>>> e424e5cd

#-------------------------------------------------------------------------
#
# EditLocation class
#
#-------------------------------------------------------------------------
class EditLocation(EditSecondary):

    def __init__(self,dbstate,uistate,track,location,callback):
        EditSecondary.__init__(self, dbstate, uistate, track,
                               location, callback)

    def _local_init(self):
        self.width_key = 'interface.location-width'
        self.height_key = 'interface.location-height'
        self.top = Glade()
        self.set_window(self.top.toplevel, None, _('Location Editor'))

    def _setup_fields(self):
        self.name = MonitoredEntry(self.top.get_object("entry1"),
                                          self.obj.set_name,
                                          self.obj.get_name, 
                                          self.db.readonly)
                                          
        self.longitude = MonitoredEntry(
            self.top.get_object("lon_entry"),
            self.obj.set_longitude, self.obj.get_longitude,
            self.db.readonly)
        self.longitude.connect("validate", self._validate_coordinate, "lon")
        #force validation now with initial entry
        self.top.get_object("lon_entry").validate(force=True)

        self.latitude = MonitoredEntry(
            self.top.get_object("lat_entry"),
            self.obj.set_latitude, self.obj.get_latitude,
            self.db.readonly)
        self.latitude.connect("validate", self._validate_coordinate, "lat")
        #force validation now with initial entry
        self.top.get_object("lat_entry").validate(force=True)

        self.loc_type = self.top.get_object('combobox1')
        active_iter = None
        model = Gtk.ListStore(int, str)
        for key, value in enumerate(LOCATIONTYPES):
            _iter = model.append((key+1, value))
            if key+1 == self.obj.get_type():
                active_iter = _iter
        self.loc_type.set_model(model)
        cell = Gtk.CellRendererText()
        self.loc_type.pack_start(cell, True)
        self.loc_type.add_attribute(cell, 'text', 1)
        if active_iter is not None:
            self.loc_type.set_active_iter(active_iter)
        
        self.parent = self.top.get_object('label4')
        parent_loc = self.db.get_location_from_handle(self.obj.parent)
        if parent_loc:
            self.parent.set_text(parent_loc.get_name())
        else:
            self.parent.set_text(_('None'))

        button = self.top.get_object('button1')
        button.connect('clicked', self.select_parent)

        self.sibling_names = []
        for handle in self.db.find_location_child_handles(self.obj.parent):
            location = self.db.get_location_from_handle(handle)
            name = location.get_name()
            if name != self.obj.get_name():
                self.sibling_names.append(name)

    def _validate_coordinate(self, widget, text, typedeg):
        if (typedeg == 'lat') and not conv_lat_lon(text, "0", "ISO-D"):
            return ValidationError(_(u"Invalid latitude (syntax: 18\u00b09'") +
                                   _('48.21"S, -18.2412 or -18:9:48.21)'))
        elif (typedeg == 'lon') and not conv_lat_lon("0", text, "ISO-D"):
            return ValidationError(_(u"Invalid longitude (syntax: 18\u00b09'") +
                                   _('48.21"E, -18.2412 or -18:9:48.21)'))

    def select_parent(self, button):
        skip_list = []
        sel = SelectLocation(self.dbstate, self.uistate, self.track)
        parent = sel.run()
        if parent:
            self.parent.set_text(parent.get_name())
            self.obj.parent = parent.get_handle()

    def _connect_signals(self):
        self.ok_button = self.top.get_object('button118')
        self.define_cancel_button(self.top.get_object('button119'))
        self.define_ok_button(self.ok_button, self.save)
        self.define_help_button(self.top.get_object('button128'))
        
    def save(self,*obj):

        self.ok_button.set_sensitive(False)
        
        model = self.loc_type.get_model()
        loc_type = model.get_value(self.loc_type.get_active_iter(), 0)
        self.obj.set_type(loc_type)
        
        if self.obj.get_name().strip() == '':
            msg1 = _("Cannot save location. Name not entered.")
            msg2 = _("You must enter a name before saving.'") 
            ErrorDialog(msg1, msg2)
            self.ok_button.set_sensitive(True)
            return

        if self.obj.get_name() in self.sibling_names:
            msg1 = _("Cannot save location. Name already exists.")
            msg2 = _("You have attempted to use a name that is already "
                         "used at this level in the location hierarchy.'") 
            ErrorDialog(msg1, msg2)
            self.ok_button.set_sensitive(True)
            return

        if not self.obj.handle:
            with DbTxn(_("Add Location (%s)") % self.obj.get_name(),
                       self.db) as trans:
                self.db.add_location(self.obj, trans)
        else:
            orig = self.db.get_location_from_handle(self.obj.handle)
            if self.obj.parent != orig.parent:
                # Location has moved in the tree
                for handle in self.db.find_location_child_handles(self.obj.parent):
                    location = self.db.get_location_from_handle(handle)
                    name = location.get_name()
                    if name == self.obj.get_name():
                        with DbTxn(_("Merge Location (%s)") % self.obj.get_name(),
                                    self.db) as trans:
                            self.merge(location, self.obj, trans)
            
            if cmp(self.obj.serialize(), orig.serialize()):
                with DbTxn(_("Edit Location (%s)") % self.obj.get_name(),
                           self.db) as trans:
                    self.db.commit_location(self.obj, trans)

        if self.callback:
            self.callback(self.obj)
        self.close()

    def merge(self, location1, location2, trans):
        """
        Merge location2 into location1.
        """
        children = {}
        for handle in self.db.find_location_child_handles(location1.handle):
            child = self.db.get_location_from_handle(handle)
            children[child.get_name()] = child.handle

        for handle in self.db.find_location_child_handles(location2.handle):
            child2 = self.db.get_location_from_handle(handle)
            if child2.get_name() in children:
                handle = children[child2.get_name()]
                child1 = self.db.get_location_from_handle(handle)
                self.merge(child1, child2, trans)
            else:
                child2.parent = location1.handle
                self.db.commit_location(child2, trans)
                
        self.db.remove_location(location2.handle, trans)<|MERGE_RESOLUTION|>--- conflicted
+++ resolved
@@ -30,11 +30,11 @@
 from gramps.gen.db import DbTxn
 from .editsecondary import EditSecondary
 from ..glade import Glade
-<<<<<<< HEAD
 from gramps.gen.errors import ValidationError
 from gramps.gen.utils.place import conv_lat_lon
 from ..widgets import MonitoredEntry, LocationEntry
-from gramps.gen.ggettext import gettext as _
+from gramps.gen.const import GRAMPS_LOCALE as glocale
+_ = glocale.get_translation().gettext
 from ..selectors import SelectorFactory
 from ..dialog import ErrorDialog
 
@@ -44,11 +44,6 @@
 
 LOCATIONTYPES = [_('Country'), _('State'), _('County'), _('City'), 
                  _('Parish'), _('Locality'), _('Street')]
-=======
-from ..widgets import MonitoredEntry
-from gramps.gen.const import GRAMPS_LOCALE as glocale
-_ = glocale.get_translation().gettext
->>>>>>> e424e5cd
 
 #-------------------------------------------------------------------------
 #
