#
# Gramps - a GTK+/GNOME based genealogy program
#
# Copyright (C) 2000-2007  Donald N. Allingham
# Copyright (C) 2009-2010  Gary Burton
# Copyright (C) 2010       Nick Hall
# Copyright (C) 2011       Tim G L Lyons
#
# This program is free software; you can redistribute it and/or modify
# it under the terms of the GNU General Public License as published by
# the Free Software Foundation; either version 2 of the License, or
# (at your option) any later version.
#
# This program is distributed in the hope that it will be useful,
# but WITHOUT ANY WARRANTY; without even the implied warranty of
# MERCHANTABILITY or FITNESS FOR A PARTICULAR PURPOSE.  See the
# GNU General Public License for more details.
#
# You should have received a copy of the GNU General Public License
# along with this program; if not, write to the Free Software
# Foundation, Inc., 51 Franklin Street, Fifth Floor, Boston, MA 02110-1301 USA.
#

"""
Import from GEDCOM

The GEDCOM file format is defined by the GEDCOM 5.5 Specfication, found
at http://www.familysearch.org/GEDCOM/GEDCOM55.EXE

The basic structure is a line with three attributes:

<LEVEL> <TOKEN> <DATA>

Because of this structure, it does not lend itself to more traditional
parsing techniques, such as LALR. The LEVEL token implies too much to be
useful in this context. While this makes parsing more difficult, it
does provide one very beneficial feature for GEDCOM: Error recoverability.
GEDCOM is a poorly implemented standard, primarily because it is a poor
standard to begin with.

Most commercial applications that implement GEDCOM output add custom
extensions, and feel free to violate the existing structure. If one were
cynical, one might believe that the commercial programs were trying to
make it difficult to transfer your data to another application.

This parser takes a different approach to parsing a GEDCOM file. The first
state, Lexer, reads lines from the file, and does some basic lexical
analysis on each line (actually several lines, since it automatically
combines CONT and CONC tagged lines). Each logical line returned to this
parser contains:

  Level, Token, Token text, Data, and line number.

The Data field is typically text, but in some cases, it may be a integer
value representing an enumerated type or a GRAMPS object (in the case of
dates).

The parser works on the current level. Each context and level has a an
associated table (dictionary) of functions indexed by the corresponding
TOKEN. When a token is found, we index into the table to find the function
associated with the token. If no token is found, a function that skips the
line and all subordinate (lines with a higher number). If a function is
found, then we call that function, which in turn processes the line, and
all tokens at the lower level.

For example:

1 BIRT
  2 DATE 1 JAN 2000
  2 UKNOWN TAG
    3 NOTE DATA

The function parsing the individual at level 1, would encounter the BIRT tag.
It would look up the BIRT token in the table to see if a function as defined
for this TOKEN, and pass control to this function. This function would then
start parsing level 2. It would encounter the DATE tag, look up the
corresponding function in the level 2 table, and pass control to its
associated function. This function would terminate, and return control back to
the level 2 parser, which would then encounter the "UKNOWN" tag. Since this is
not a valid token, it would not be in the table, and a function that would skip
all lines until the next level 2 token is found (in this case, skipping the
"3 NOTE DATA" line.
"""

#-------------------------------------------------------------------------
#
# standard python modules
#
#-------------------------------------------------------------------------
import os
import re
import time
import codecs
from xml.parsers.expat import ParserCreate
from collections import defaultdict
import string
from io import StringIO
from urllib.parse import urlparse

#------------------------------------------------------------------------
#
# Set up logging
#
#------------------------------------------------------------------------
import logging
LOG = logging.getLogger(".libgedcom")

#-------------------------------------------------------------------------
#
# Gramps modules
#
#-------------------------------------------------------------------------
from gramps.gen.const import GRAMPS_LOCALE as glocale
_ = glocale.translation.gettext
from gramps.gen.errors import GedcomError
from gramps.gen.const import DATA_DIR
from gramps.gen.lib import (Address, Attribute, AttributeType, ChildRef,
        ChildRefType, Citation, Date, Event, EventRef, EventRoleType,
        EventType, Family, FamilyRelType, LdsOrd, Location, Media,
        MediaRef, Name, NameType, Note, NoteType, Person, PersonRef, Place,
        RepoRef, Repository, RepositoryType, Researcher,
        Source, SourceMediaType, SrcAttribute, SrcAttributeType,
        Surname, Tag, Url, UrlType, PlaceType, PlaceRef, PlaceName)
from gramps.gen.db import DbTxn
from gramps.gen.updatecallback import UpdateCallback
from gramps.gen.mime import get_type
from gramps.gen.utils.id import create_id
from gramps.gen.utils.lds import TEMPLES
from gramps.gen.utils.unknown import make_unknown, create_explanation_note
from gramps.gen.datehandler._dateparser import DateParser
from gramps.gen.db.dbconst import EVENT_KEY
from gramps.gui.dialog import WarningDialog
from gramps.gen.lib.const import IDENTICAL, DIFFERENT
from gramps.gen.lib import (StyledText, StyledTextTag, StyledTextTagType)
from gramps.plugins.lib.libplaceimport import PlaceImport
from gramps.gen.display.place import displayer as place_displayer

#-------------------------------------------------------------------------
#
# constants
#
#-------------------------------------------------------------------------
TOKEN_UNKNOWN = 0
TOKEN_ABBR = 1
TOKEN_ADDR = 2
TOKEN_ADOP = 3
TOKEN_ADR1 = 4
TOKEN_ADR2 = 5
TOKEN_AFN = 6
TOKEN_IGNORE = 7
TOKEN_REFN = 8
TOKEN__AKA = 9
TOKEN_ALIA = 11
TOKEN_ANCI = 12
TOKEN_ASSO = 13
TOKEN_AUTH = 14
TOKEN_BAPL = 15
TOKEN_BIRT = 16
TOKEN__CAT = 17
TOKEN_CAUS = 18
TOKEN_CHAN = 19
TOKEN_CHAR = 20
TOKEN_CHIL = 21
TOKEN_CITY = 22
TOKEN__COMM = 23
TOKEN_CONC = 24
TOKEN_CONT = 25
TOKEN_COPR = 26
TOKEN_CORP = 27
TOKEN_CTRY = 28
TOKEN_DATA = 29
TOKEN_DATE = 30
TOKEN_DEAT = 32
TOKEN_DESI = 33
TOKEN_DEST = 34
TOKEN_ENDL = 35
TOKEN_EVEN = 36
TOKEN_FAM = 38
TOKEN_FAMC = 39
TOKEN_FAMS = 40
TOKEN_FILE = 41
TOKEN_FORM = 42
TOKEN__FREL = 43
TOKEN_GEDC = 44
TOKEN_GIVN = 45
TOKEN__GODP = 46
TOKEN_HUSB = 47
TOKEN_INDI = 48
TOKEN_LABL = 49
TOKEN_LANG = 50
TOKEN__LOC = 51
TOKEN__MARNM = 52
TOKEN__MREL = 53
TOKEN__NAME = 54
TOKEN_NAME = 55
TOKEN_NCHI = 56
TOKEN_NICK = 57
TOKEN_NOTE = 58
TOKEN_NPFX = 59
TOKEN_NSFX = 60
TOKEN_OBJE = 61
TOKEN_OFFI = 62
TOKEN_PAGE = 63
TOKEN_PEDI = 64
TOKEN_PERI = 65
TOKEN_PHON = 66
TOKEN_PLAC = 67
TOKEN_POST = 68
TOKEN__PRIMARY = 69
TOKEN__PRIV = 70
TOKEN_PUBL = 71
TOKEN_QUAY = 72
TOKEN_RELI = 74
TOKEN_REPO = 75
TOKEN_RESI = 76
TOKEN_RFN = 77
TOKEN_RIN = 78
TOKEN__SCHEMA = 79
TOKEN_SEX = 80
TOKEN_SLGC = 81
TOKEN_SLGS = 82
TOKEN_SOUR = 83
TOKEN_SPFX = 84
TOKEN_STAE = 85
TOKEN__STAT = 86
TOKEN_STAT = 87
TOKEN_SUBM = 88
TOKEN_SUBN = 89
TOKEN_SURN = 90
TOKEN_TAXT = 91
TOKEN_TEMP = 92
TOKEN_TEXT = 93
TOKEN_TIME = 94
TOKEN_TITL = 95
TOKEN__TODO = 96
TOKEN_TRLR = 97
TOKEN_TYPE = 98
TOKEN__UID = 99
TOKEN_VERS = 100
TOKEN_WIFE = 101
TOKEN__WITN = 102
TOKEN__WTN = 103
TOKEN_AGNC = 104
TOKEN_HEAD = 105
TOKEN_CALN = 106
TOKEN_MEDI = 107
TOKEN_RELA = 108
TOKEN__LKD = 109
TOKEN_BLOB = 110
TOKEN_CONL = 111
TOKEN_AGE  = 112
TOKEN_RESN = 114
TOKEN_ID = 115
TOKEN_GEVENT = 116
TOKEN_RNOTE = 117
TOKEN_GATTR = 118
TOKEN_ATTR = 119
TOKEN_MAP = 120
TOKEN_LATI = 121
TOKEN_LONG = 122
TOKEN_FACT = 123
TOKEN_EMAIL = 124
TOKEN_WWW = 125
TOKEN_URL = 126
TOKEN_ROLE = 127
TOKEN__MAR = 128
TOKEN__MARN = 129
TOKEN__ADPN = 130
TOKEN__FSFTID = 131

TOKENS = {
    "HEAD"         : TOKEN_HEAD,    "MEDI"         : TOKEN_MEDI,
    "HEADER"       : TOKEN_HEAD,    "TRAILER"      : TOKEN_TRLR,
    "CALL_NUMBER"  : TOKEN_CALN,    "MEDIA"        : TOKEN_MEDI,
    "CALN"         : TOKEN_CALN,    "ABBR"         : TOKEN_ABBR,
    "ABBREVIATION" : TOKEN_ABBR,    "ADDR"         : TOKEN_ADDR,
    "ADDRESS"      : TOKEN_ADDR,    "ADOP"         : TOKEN_ADOP,
    "ADOPT"        : TOKEN_ADOP,    "ADR1"         : TOKEN_ADR1,
    "ADDRESS1"     : TOKEN_ADR1,    "ADR2"         : TOKEN_ADR2,
    "ADDRESS2"     : TOKEN_ADR2,    "AFN"          : TOKEN_AFN,
    "AGE"          : TOKEN_AGE,     "AGNC"         : TOKEN_AGNC,
    "AGENCY"       : TOKEN_IGNORE,  "_AKA"         : TOKEN__AKA,
    "_AKAN"        : TOKEN__AKA,    "AKA"          : TOKEN__AKA,
    "_ALIA"        : TOKEN_ALIA,    "ALIA"         : TOKEN_ALIA,
    "ALIAS"        : TOKEN_ALIA,    "ANCI"         : TOKEN_ANCI,
    "ASSO"         : TOKEN_ASSO,    "ASSOCIATES"   : TOKEN_ASSO,
    "AUTH"         : TOKEN_AUTH,    "AUTHOR"       : TOKEN_AUTH,
    "BAPL"         : TOKEN_BAPL,    "BAPTISM-LDS"  : TOKEN_BAPL,
    "BIRT"         : TOKEN_BIRT,    "BIRTH"        : TOKEN_BIRT,
    "_CAT"         : TOKEN_IGNORE,  "CAUS"         : TOKEN_CAUS,
    "CAUSE"        : TOKEN_CAUS,    "CHAN"         : TOKEN_CHAN,
    "CHANGE"       : TOKEN_CHAN,    "CHAR"         : TOKEN_CHAR,
    "CHARACTER"    : TOKEN_CHAR,    "CHIL"         : TOKEN_CHIL,
    "CHILD"        : TOKEN_CHIL,    "CITY"         : TOKEN_CITY,
    "_COMM"        : TOKEN__COMM,   "CONC"         : TOKEN_CONC,
    "CONCATENTATE" : TOKEN_CONC,    "CONT"         : TOKEN_CONT,
    "CONTINUED"    : TOKEN_CONT,    "CONCATENATION": TOKEN_CONC,
    "CONTINUATION" : TOKEN_CONT,    "COPR"         : TOKEN_COPR,
    "COPYRIGHT"    : TOKEN_COPR,    "CORP"         : TOKEN_CORP,
    "CORPORATION"  : TOKEN_CORP,    "CTRY"         : TOKEN_CTRY,
    "COUNTRY"      : TOKEN_CTRY,    "DATA"         : TOKEN_DATA,
    "DATE"         : TOKEN_DATE,    "_DATE2"       : TOKEN_IGNORE,
    "DEAT"         : TOKEN_DEAT,    "DEATH"        : TOKEN_DEAT,
    "DESI"         : TOKEN_DESI,    "DEST"         : TOKEN_DEST,
    "DESTINATION"  : TOKEN_DEST,    "ENDL"         : TOKEN_ENDL,
    "ENDOWMENT"    : TOKEN_ENDL,    "EVEN"         : TOKEN_EVEN,
    "EVENT"        : TOKEN_EVEN,    "_ANCES_ORDRE" : TOKEN_IGNORE,
    "FAM"          : TOKEN_FAM,     "FAMILY"       : TOKEN_FAM,
    "FAMC"         : TOKEN_FAMC,    "FAMILY_CHILD" : TOKEN_FAMC,
    "FAMS"         : TOKEN_FAMS,    "FAMILY_SPOUSE" : TOKEN_FAMS,
    "FILE"          : TOKEN_FILE,   "FORM"          : TOKEN_FORM,
    "_FREL"         : TOKEN__FREL,  "GEDC"          : TOKEN_GEDC,
    "GEDCOM"        : TOKEN_GEDC,   "GIVN"          : TOKEN_GIVN,
    "GIVEN_NAME"    : TOKEN_GIVN,   "_GODP"         : TOKEN__GODP,
    "HUSB"          : TOKEN_HUSB,   "HUSBAND"       : TOKEN_HUSB,
    "INDI"          : TOKEN_INDI,   "INDIVIDUAL"    : TOKEN_INDI,
    "LABL"          : TOKEN_LABL,   "LABEL"         : TOKEN_LABL,
    "LANG"          : TOKEN_LANG,   "_LOC"          : TOKEN__LOC,
    "_MARNM"        : TOKEN__MARNM, "_MREL"         : TOKEN__MREL,
    "_NAME"         : TOKEN__NAME,  "NAME"          : TOKEN_NAME,
    "NCHI"          : TOKEN_NCHI,   "CHILDREN_COUNT": TOKEN_NCHI,
    "NICK"          : TOKEN_NICK,   "NICKNAME"      : TOKEN_NICK,
    "NOTE"          : TOKEN_NOTE,   "NPFX"          : TOKEN_NPFX,
    "NAME_PREFIX"   : TOKEN_NPFX,   "NSFX"          : TOKEN_NSFX,
    "NAME_SUFFIX"   : TOKEN_NSFX,   "OBJE"          : TOKEN_OBJE,
    "OBJECT"        : TOKEN_OBJE,   "OFFI"          : TOKEN_OFFI,
    "PAGE"          : TOKEN_PAGE,   "PEDIGREE"      : TOKEN_PEDI,
    "PEDI"          : TOKEN_PEDI,   "PERI"          : TOKEN_PERI,
    "PHON"          : TOKEN_PHON,   "PHONE"         : TOKEN_PHON,
    "PHONE_NUMBER"  : TOKEN_PHON,   "PLAC"          : TOKEN_PLAC,
    "PLACE"         : TOKEN_PLAC,   "POST"          : TOKEN_POST,
    "POSTAL_CODE"   : TOKEN_POST,   "_PRIMARY"      : TOKEN__PRIMARY,
    "_PRIV"         : TOKEN__PRIV,  "PUBL"          : TOKEN_PUBL,
    "PUBLICATION"   : TOKEN_PUBL,   "QUAY"          : TOKEN_QUAY,
    "QUALITY_OF_DATA": TOKEN_QUAY,  "REFN"          : TOKEN_REFN,
    "REFERENCE"      : TOKEN_REFN,  "RELI"          : TOKEN_RELI,
    "RELIGION"       : TOKEN_RELI,  "REPO"          : TOKEN_REPO,
    "REPOSITORY"     : TOKEN_REPO,  "RFN"           : TOKEN_RFN,
    "RIN"            : TOKEN_RIN,   "ROLE"          : TOKEN_ROLE,
    "_SCHEMA"        : TOKEN__SCHEMA,
    "SEX"            : TOKEN_SEX,   "SCHEMA"        : TOKEN__SCHEMA,
    "SLGC"           : TOKEN_SLGC,  "SLGS"          : TOKEN_SLGS,
    "SOUR"           : TOKEN_SOUR,  "SOURCE"        : TOKEN_SOUR,
    "SPFX"           : TOKEN_SPFX,  "SURN_PREFIX"   : TOKEN_SPFX,
    "STAE"           : TOKEN_STAE,  "STATE"         : TOKEN_STAE,
    "_STAT"          : TOKEN__STAT, "STAT"          : TOKEN_STAT,
    "STATUS"         : TOKEN_STAT,  "SUBM"          : TOKEN_SUBM,
    "SUBMITTER"      : TOKEN_SUBM,  "SUBN"          : TOKEN_SUBN,
    "SUBMISSION"     : TOKEN_SUBN,  "SURN"          : TOKEN_SURN,
    "SURNAME"        : TOKEN_SURN,  "TAXT"          : TOKEN_TAXT,
    "TEMP"           : TOKEN_TEMP,  "TEMPLE"        : TOKEN_TEMP,
    "TEXT"           : TOKEN_TEXT,  "TIME"          : TOKEN_TIME,
    "TITL"           : TOKEN_TITL,  "TITLE"         : TOKEN_TITL,
    "_TODO"          : TOKEN__TODO, "TRLR"          : TOKEN_TRLR,
    "TYPE"           : TOKEN_TYPE,
    "_UID"           : TOKEN__UID,  "VERS"          : TOKEN_VERS,
    "VERSION"        : TOKEN_VERS,  "WIFE"          : TOKEN_WIFE,
    "_WITN"          : TOKEN__WITN, "_WTN"          : TOKEN__WTN,
    "_CHUR"          : TOKEN_IGNORE,"RELA"          : TOKEN_RELA,
    "_DETAIL"        : TOKEN_IGNORE,"_PREF"         : TOKEN__PRIMARY,
    "_LKD"           : TOKEN__LKD,  "_DATE"         : TOKEN_IGNORE,
    "_SCBK"          : TOKEN_IGNORE,"_TYPE"         : TOKEN_TYPE,
    "_PRIM"          : TOKEN_IGNORE,"_SSHOW"        : TOKEN_IGNORE,
    "_PAREN"         : TOKEN_IGNORE,"BLOB"          : TOKEN_BLOB,
    "CONL"           : TOKEN_CONL,  "RESN"          : TOKEN_RESN,
    "_MEDI"          : TOKEN_MEDI,  "_MASTER"       : TOKEN_IGNORE,
    "_LEVEL"         : TOKEN_IGNORE,"_PUBLISHER"    : TOKEN_IGNORE,
    "MAP"            : TOKEN_MAP,   "LATI"          : TOKEN_LATI,
    "LONG"           : TOKEN_LONG,  "_ITALIC"       : TOKEN_IGNORE,
    "_PLACE"         : TOKEN_IGNORE,
    "FACT"           : TOKEN_FACT,  "EMAIL"         : TOKEN_EMAIL,
    "EMAI"           : TOKEN_EMAIL, "WWW"           : TOKEN_WWW,
    "_URL"           : TOKEN_URL,   "URL"           : TOKEN_URL,
    "_MAR"           : TOKEN__MAR,  "_MARN"         : TOKEN__MARN,
    "_ADPN"          : TOKEN__ADPN, "_FSFTID"       : TOKEN__FSFTID,
}

ADOPT_NONE         = 0
ADOPT_EVENT        = 1
ADOPT_FTW          = 2
ADOPT_LEGACY       = 3
ADOPT_PEDI         = 4
ADOPT_STD          = 5
CONC_OK            = 0
CONC_BROKEN        = 1
ALT_NAME_NONE      = 0
ALT_NAME_STD       = 1
ALT_NAME_ALIAS     = 2
ALT_NAME_AKA       = 3
ALT_NAME_EVENT_AKA = 4
ALT_NAME_UALIAS    = 5
CALENDAR_NO        = 0
CALENDAR_YES       = 1
OBJE_NO            = 0
OBJE_YES           = 1
PREFIX_NO          = 0
PREFIX_YES         = 1
RESIDENCE_ADDR     = 0
RESIDENCE_PLAC     = 1
SOURCE_REFS_NO     = 0
SOURCE_REFS_YES    = 1

TYPE_BIRTH  = ChildRefType()
TYPE_ADOPT  = ChildRefType(ChildRefType.ADOPTED)
TYPE_FOSTER = ChildRefType(ChildRefType.FOSTER)

RELATION_TYPES = (
    ChildRefType.BIRTH,
    ChildRefType.UNKNOWN,
    ChildRefType.NONE,
    )

PEDIGREE_TYPES = {
    'birth'  : ChildRefType(),
    'natural': ChildRefType(),
    'step'   : TYPE_ADOPT,
    'adopted': TYPE_ADOPT,
    'foster' : TYPE_FOSTER,
    }

MIME_MAP = {
    'jpeg' : 'image/jpeg',   'jpg'  : 'image/jpeg',
    'rtf'  : 'text/rtf',     'pdf'  : 'application/pdf',
    'mpeg' : 'video/mpeg',   'mpg'  : 'video/mpeg',
    'gif'  : 'image/gif',    'bmp'  : 'image/x-ms-bmp',
    'tiff' : 'image/tiff',   'aif'  : 'audio/x-aiff',
    'text' : 'text/plain',   'w8bn' : 'application/msword',
    'wav'  : 'audio/x-wav',  'mov'  : 'video/quicktime',
    }

FTW_BAD_PLACE = [
    EventType.OCCUPATION,
    EventType.RELIGION,
    EventType.DEGREE
    ]

MEDIA_MAP = {
    'audio'      : SourceMediaType.AUDIO,
    'book'       : SourceMediaType.BOOK,
    'card'       : SourceMediaType.CARD,
    'electronic' : SourceMediaType.ELECTRONIC,
    'fiche'      : SourceMediaType.FICHE,
    'microfiche' : SourceMediaType.FICHE,
    'microfilm'  : SourceMediaType.FICHE,
    'film'       : SourceMediaType.FILM,
    'magazine'   : SourceMediaType.MAGAZINE,
    'manuscript' : SourceMediaType.MANUSCRIPT,
    'map'        : SourceMediaType.MAP,
    'newspaper'  : SourceMediaType.NEWSPAPER,
    'photo'      : SourceMediaType.PHOTO,
    'tombstone'  : SourceMediaType.TOMBSTONE,
    'grave'      : SourceMediaType.TOMBSTONE,
    'video'      : SourceMediaType.VIDEO,
}

#-------------------------------------------------------------------------
#
# Integer to GEDCOM tag mappings for constants
#
#-------------------------------------------------------------------------
CALENDAR_MAP_GEDCOM2XML = {
    "FRENCH R" : Date.CAL_FRENCH,
    "JULIAN"   : Date.CAL_JULIAN,
    "HEBREW"   : Date.CAL_HEBREW,
}

QUALITY_MAP = {
    'CAL' : Date.QUAL_CALCULATED,
    'INT' : Date.QUAL_CALCULATED,
    'EST' : Date.QUAL_ESTIMATED,
}

SEX_MAP = {
    'F' : Person.FEMALE,
    'M' : Person.MALE,
}

FAMILYCONSTANTEVENTS = {
    EventType.ANNULMENT  : "ANUL",
    EventType.DIV_FILING : "DIVF",
    EventType.DIVORCE    : "DIV",
    EventType.CENSUS     : "CENS",
    EventType.ENGAGEMENT : "ENGA",
    EventType.MARR_BANNS : "MARB",
    EventType.MARR_CONTR : "MARC",
    EventType.MARR_LIC   : "MARL",
    EventType.MARR_SETTL : "MARS",
    EventType.MARRIAGE   : "MARR"
    }

PERSONALCONSTANTEVENTS = {
    EventType.ADOPT            : "ADOP",
    EventType.ADULT_CHRISTEN   : "CHRA",
    EventType.BIRTH            : "BIRT",
    EventType.DEATH            : "DEAT",
    EventType.BAPTISM          : "BAPM",
    EventType.BAR_MITZVAH      : "BARM",
    EventType.BAS_MITZVAH      : "BASM",
    EventType.BLESS            : "BLES",
    EventType.BURIAL           : "BURI",
    EventType.CAUSE_DEATH      : "CAUS",
    EventType.ORDINATION       : "ORDN",
    EventType.CENSUS           : "CENS",
    EventType.CHRISTEN         : "CHR" ,
    EventType.CONFIRMATION     : "CONF",
    EventType.CREMATION        : "CREM",
    EventType.DEGREE           : "_DEG",
    EventType.DIV_FILING       : "DIVF",
    EventType.EDUCATION        : "EDUC",
    EventType.ELECTED          : "",
    EventType.EMIGRATION       : "EMIG",
    EventType.FIRST_COMMUN     : "FCOM",
    EventType.GRADUATION       : "GRAD",
    EventType.MED_INFO         : "_MDCL",
    EventType.MILITARY_SERV    : "_MILT",
    EventType.NATURALIZATION   : "NATU",
    EventType.NOB_TITLE        : "TITL",
    EventType.NUM_MARRIAGES    : "NMR",
    EventType.IMMIGRATION      : "IMMI",
    EventType.OCCUPATION       : "OCCU",
    EventType.PROBATE          : "PROB",
    EventType.PROPERTY         : "PROP",
    EventType.RELIGION         : "RELI",
    EventType.RESIDENCE        : "RESI",
    EventType.RETIREMENT       : "RETI",
    EventType.WILL             : "WILL",
    }

FAMILYCONSTANTATTRIBUTES = {
    AttributeType.NUM_CHILD   : "NCHI",
    }

PERSONALCONSTANTATTRIBUTES = {
    AttributeType.CASTE       : "CAST",
    AttributeType.DESCRIPTION : "DSCR",
    AttributeType.ID          : "IDNO",
    AttributeType.NATIONAL    : "NATI",
    AttributeType.NUM_CHILD   : "NCHI",
    AttributeType.SSN         : "SSN",
    }

#-------------------------------------------------------------------------
#
# Gedcom to int constants
#
#-------------------------------------------------------------------------
LDS_STATUS = {
    "BIC"      : LdsOrd.STATUS_BIC,
    "CANCELED" : LdsOrd.STATUS_CANCELED,
    "CHILD"    : LdsOrd.STATUS_CHILD,
    "CLEARED"  : LdsOrd.STATUS_CLEARED,
    "COMPLETED": LdsOrd.STATUS_COMPLETED,
    "DNS"      : LdsOrd.STATUS_DNS,
    "INFANT"   : LdsOrd.STATUS_INFANT,
    "PRE-1970" : LdsOrd.STATUS_PRE_1970,
    "QUALIFIED": LdsOrd.STATUS_QUALIFIED,
    "DNS/CAN"  : LdsOrd.STATUS_DNS_CAN,
    "STILLBORN": LdsOrd.STATUS_STILLBORN,
    "SUBMITTED": LdsOrd.STATUS_SUBMITTED,
    "UNCLEARED": LdsOrd.STATUS_UNCLEARED,
    }

# table for skipping illegal control chars in GEDCOM import
# Only 09, 0A, 0D are allowed.
STRIP_DICT = dict.fromkeys(list(range(9))+list(range(11, 13))+list(range(14, 32)))
# The C1 Control characters are not treated in Latin-1 (ISO-8859-1) as
# undefined, but if they have been used, the file is probably supposed to be
# cp1252
DEL_AND_C1 = dict.fromkeys(list(range(0x7F, 0x9F)))

#-------------------------------------------------------------------------
#
# GEDCOM events to GRAMPS events conversion
#
#-------------------------------------------------------------------------
GED_TO_GRAMPS_EVENT = {}
for __val, __key in PERSONALCONSTANTEVENTS.items():
    if __key != "":
        GED_TO_GRAMPS_EVENT[__key] = __val

for __val, __key in FAMILYCONSTANTEVENTS.items():
    if __key != "":
        GED_TO_GRAMPS_EVENT[__key] = __val

GED_TO_GRAMPS_ATTR = {}
for __val, __key in PERSONALCONSTANTATTRIBUTES.items():
    if __key != "":
        GED_TO_GRAMPS_ATTR[__key] = __val

#-------------------------------------------------------------------------
#
# GEDCOM Date Constants
#
#-------------------------------------------------------------------------
HMONTH = [
    "", "ELUL", "TSH", "CSH", "KSL", "TVT", "SHV", "ADR",
    "ADS", "NSN", "IYR", "SVN", "TMZ", "AAV", "ELL" ]

FMONTH = [
    "",     "VEND", "BRUM", "FRIM", "NIVO", "PLUV", "VENT",
    "GERM", "FLOR", "PRAI", "MESS", "THER", "FRUC", "COMP"]

MONTH = [
    "",    "JAN", "FEB", "MAR", "APR", "MAY", "JUN",
    "JUL", "AUG", "SEP", "OCT", "NOV", "DEC" ]

CALENDAR_MAP = {
    Date.CAL_HEBREW : (HMONTH, '@#DHEBREW@'),
    Date.CAL_FRENCH : (FMONTH, '@#DFRENCH R@'),
    Date.CAL_JULIAN : (MONTH, '@#DJULIAN@'),
    Date.CAL_SWEDISH : (MONTH, '@#DUNKNOWN@'),
    }

CALENDAR_MAP_PARSESTRING = {
    Date.CAL_HEBREW : ' (h)',
    Date.CAL_FRENCH : ' (f)',
    Date.CAL_JULIAN : ' (j)',
    Date.CAL_SWEDISH : ' (s)',
    }

#how wrong calendar use is shown
CALENDAR_MAP_WRONGSTRING = {
    Date.CAL_HEBREW : ' <hebrew>',
    Date.CAL_FRENCH : ' <french rep>',
    Date.CAL_JULIAN : ' <julian>',
    Date.CAL_SWEDISH : ' <swedish>',
    }

DATE_MODIFIER = {
    Date.MOD_ABOUT   : "ABT",
    Date.MOD_BEFORE  : "BEF",
    Date.MOD_AFTER   : "AFT",
    #Date.MOD_INTERPRETED : "INT",
    }

DATE_QUALITY = {
    Date.QUAL_CALCULATED : "CAL",
    Date.QUAL_ESTIMATED  : "EST",
}

#-------------------------------------------------------------------------
#
# regular expressions
#
#-------------------------------------------------------------------------
NOTE_RE    = re.compile(r"\s*\d+\s+\@(\S+)\@\s+NOTE(.*)$")
CONT_RE    = re.compile(r"\s*\d+\s+CONT\s?(.*)$")
CONC_RE    = re.compile(r"\s*\d+\s+CONC\s?(.*)$")
PERSON_RE  = re.compile(r"\s*\d+\s+\@(\S+)\@\s+INDI(.*)$")
MOD   = re.compile(r"\s*(INT|EST|CAL)\s+(.*)$")
CAL   = re.compile(r"\s*(ABT|BEF|AFT)?\s*@#D?([^@]+)@\s*(.*)$")
RANGE = re.compile(r"\s*BET\s+@#D?([^@]+)@\s*(.*)\s+AND\s+@#D?([^@]+)@\s*(.*)$")
RANGE1 = re.compile(r"\s*BET\s+\s*(.*)\s+AND\s+@#D?([^@]+)@\s*(.*)$")
RANGE2 = re.compile(r"\s*BET\s+@#D?([^@]+)@\s*(.*)\s+AND\s+\s*(.*)$")
SPAN  = re.compile(r"\s*FROM\s+@#D?([^@]+)@\s*(.*)\s+TO\s+@#D?([^@]+)@\s*(.*)$")
SPAN1  = re.compile(r"\s*FROM\s+\s*(.*)\s+TO\s+@#D?([^@]+)@\s*(.*)$")
SPAN2  = re.compile(r"\s*FROM\s+@#D?([^@]+)@\s*(.*)\s+TO\s+\s*(.*)$")
NAME_RE    = re.compile(r"/?([^/]*)(/([^/]*)(/([^/]*))?)?")
SURNAME_RE = re.compile(r"/([^/]*)/([^/]*)")

#-----------------------------------------------------------------------
#
# GedcomDateParser
#
#-----------------------------------------------------------------------
class GedcomDateParser(DateParser):

    month_to_int = {
        'jan' : 1,  'feb' : 2,  'mar' : 3,  'apr' : 4,
        'may' : 5,  'jun' : 6,  'jul' : 7,  'aug' : 8,
        'sep' : 9,  'oct' : 10, 'nov' : 11, 'dec' : 12,
        }

#-------------------------------------------------------------------------
#
# Lexer - serves as the lexical analysis engine
#
#-------------------------------------------------------------------------
class Lexer:

    def __init__(self, ifile, __add_msg):
        self.ifile = ifile
        self.current_list = []
        self.eof = False
        self.cnv = None
        self.cnt = 0
        self.index = 0
        self.func_map = {
            TOKEN_CONT : self.__fix_token_cont,
            TOKEN_CONC : self.__fix_token_conc,
            }
        self.__add_msg = __add_msg

    def readline(self):
        if len(self.current_list) <= 1 and not self.eof:
            self.__readahead()
        try:
            return GedLine(self.current_list.pop())
        except:
            LOG.debug('Error in reading Gedcom line', exc_info=True)
            return None

    def __fix_token_cont(self, data):
        line = self.current_list[0]
        new_value = line[2] + '\n' + data[2]
        self.current_list[0] = (line[0], line[1], new_value, line[3], line[4])

    def __fix_token_conc(self, data):
        line = self.current_list[0]
        if len(line[2]) == 4:
            # This deals with lines of the form
            # 0 @<XREF:NOTE>@ NOTE
            #   1 CONC <SUBMITTER TEXT>
            # The previous line contains only a tag and no data so concat a
            # space to separate the new line from the tag. This prevents the
            # first letter of the new line being lost later
            # in _GedcomParse.__parse_record
            new_value = line[2] + ' ' + data[2]
        else:
            new_value = line[2] + data[2]
        self.current_list[0] = (line[0], line[1], new_value, line[3], line[4])

    def __readahead(self):
        while len(self.current_list) < 5:
            line = self.ifile.readline()
            self.index += 1
            if not line:
                self.eof = True
                return

            original_line = line
            try:
                # According to the GEDCOM 5.5 standard,
                # Chapter 1 subsection Grammar
                #"leading whitespace preceeding a GEDCOM line should be ignored"
                # We will also strip the terminator which is any combination
                # of carriage_return and line_feed
                line = line.lstrip(' ').rstrip('\n\r')
                # split into level+delim+rest
                line = line.partition(' ')
                level = int(line[0])
                # there should only be one space after the level,
                # but we can ignore more,
                line = line[2].lstrip(' ')
                # then split into tag+delim+line_value
                # or xfef_id+delim+rest
                # the xref_id can have spaces in it
                if line.startswith('@'):
                    line = line.split('@', 2)
                    # line is now [None, alphanum+pointer_string, rest]
                    tag = '@' + line[1] + '@'
                    line_value = line[2].lstrip()
                    ## Ignore meaningless @IDENT@ on CONT or CONC line
                    ## as noted at http://www.tamurajones.net/IdentCONT.xhtml
                    if (line_value.lstrip().startswith("CONT ") or
                        line_value.lstrip().startswith("CONC ")):
                        line = line_value.lstrip().partition(' ')
                        tag = line[0]
                        line_value = line[2]
                else:
                    line = line.partition(' ')
                    tag = line[0]
                    line_value = line[2]
            except:
                problem = _("Line ignored ")
                text = original_line.rstrip('\n\r')
                prob_width = 66
                problem = problem.ljust(prob_width)[0:(prob_width-1)]
                text = text.replace("\n", "\n".ljust(prob_width + 22))
                message = "%s              %s" % (problem, text)
                self.__add_msg(message)
                continue

            token = TOKENS.get(tag, TOKEN_UNKNOWN)
            data = (level, token, line_value, tag, self.index)

            func = self.func_map.get(data[1])
            if func:
                func(data)
            else:
                # There will normally only be one space between tag and
                # line_value, but in case there is more then one, remove extra
                # spaces after CONC/CONT processing
                data = data[:2] + (data[2].strip(),) + data[3:]
                self.current_list.insert(0, data)

    def clean_up(self):
        """
        Break circular references to parsing methods stored in dictionaries
        to aid garbage collection
        """
        for key in list(self.func_map.keys()):
            del self.func_map[key]
        del self.func_map

#-----------------------------------------------------------------------
#
# GedLine - represents a tokenized version of a GEDCOM line
#
#-----------------------------------------------------------------------
class GedLine:
    """
    GedLine is a class the represents a GEDCOM line. The form of a  GEDCOM line
    is:

    <LEVEL> <TOKEN> <TEXT>

    This gets parsed into

    Line Number, Level, Token Value, Token Text, and Data

    Data is dependent on the context the Token Value. For most of tokens,
    this is just a text string. However, for certain tokens where we know
    the context, we can provide some value. The current parsed tokens are:

    TOKEN_DATE   - Date
    TOKEN_SEX    - Person gender item
    TOEKN_UKNOWN - Check to see if this is a known event
    """
    __DATE_CNV = GedcomDateParser()

    @staticmethod
    def __extract_date(text):
        """
        Converts the specified text to a Date object.
        """
        dateobj = Date()
        text = text.replace('BET ABT','EST BET') # Horrible hack for importing
                                                 # illegal GEDCOM from
                                                 # Apple Macintosh Classic
                                                 # 'Gene' program

        # extract out the MOD line
        match = MOD.match(text)
        mod = ''
        if match:
            (mod, text) = match.groups()
            qual = QUALITY_MAP.get(mod, Date.QUAL_NONE)
            mod += ' '
        else:
            qual = Date.QUAL_NONE

        # parse the range if we match, if so, return
        match = RANGE.match(text)
        match1 = RANGE1.match(text)
        match2 = RANGE2.match(text)
        if match or match1 or match2:
            if match:
                (cal1, data1, cal2, data2) = match.groups()
            elif match1:
                cal1 = Date.CAL_GREGORIAN
                (data1, cal2, data2) = match1.groups()
            elif match2:
                cal2 = Date.CAL_GREGORIAN
                (cal1, data1, data2) = match2.groups()
            cal1 = CALENDAR_MAP_GEDCOM2XML.get(cal1, Date.CAL_GREGORIAN)
            cal2 = CALENDAR_MAP_GEDCOM2XML.get(cal2, Date.CAL_GREGORIAN)
            if cal1 != cal2:
                #not supported by GRAMPS, import as text, we construct a string
                # that the parser will not parse as a correct date
                return GedLine.__DATE_CNV.parse('%sbetween %s%s and %s%s' %
                        (mod, data1, CALENDAR_MAP_WRONGSTRING.get(cal1, ''),
                         CALENDAR_MAP_WRONGSTRING.get(cal2, ''), data2))

            #add hebrew, ... calendar so that months are recognized
            data1 += CALENDAR_MAP_PARSESTRING.get(cal1, '')
            data2 += CALENDAR_MAP_PARSESTRING.get(cal2, '')
            start = GedLine.__DATE_CNV.parse(data1)
            stop =  GedLine.__DATE_CNV.parse(data2)
            dateobj.set(Date.QUAL_NONE, Date.MOD_RANGE, cal1,
                        start.get_start_date() + stop.get_start_date())
            dateobj.set_quality(qual)
            return dateobj

        # parse a span if we match
        match = SPAN.match(text)
        match1 = SPAN1.match(text)
        match2 = SPAN2.match(text)
        if match or match1 or match2:
            if match:
                (cal1, data1, cal2, data2) = match.groups()
            elif match1:
                cal1 = Date.CAL_GREGORIAN
                (data1, cal2, data2) = match1.groups()
            elif match2:
                cal2 = Date.CAL_GREGORIAN
                (cal1, data1, data2) = match2.groups()
            cal1 = CALENDAR_MAP_GEDCOM2XML.get(cal1, Date.CAL_GREGORIAN)
            cal2 = CALENDAR_MAP_GEDCOM2XML.get(cal2, Date.CAL_GREGORIAN)
            if cal1 != cal2:
                #not supported by GRAMPS, import as text, we construct a string
                # that the parser will not parse as a correct date
                return GedLine.__DATE_CNV.parse('%sfrom %s%s to %s%s' %
                        (mod, data1, CALENDAR_MAP_WRONGSTRING.get(cal1, ''),
                         CALENDAR_MAP_WRONGSTRING.get(cal2, ''), data2))
            #add hebrew, ... calendar so that months are recognized
            data1 += CALENDAR_MAP_PARSESTRING.get(cal1, '')
            data2 += CALENDAR_MAP_PARSESTRING.get(cal2, '')
            start = GedLine.__DATE_CNV.parse(data1)
            stop =  GedLine.__DATE_CNV.parse(data2)
            dateobj.set(Date.QUAL_NONE, Date.MOD_SPAN, cal1,
                        start.get_start_date() + stop.get_start_date())
            dateobj.set_quality(qual)
            return dateobj

        match = CAL.match(text)
        if match:
            (abt, call, data) = match.groups()
            call = CALENDAR_MAP_GEDCOM2XML.get(call, Date.CAL_GREGORIAN)
            data += CALENDAR_MAP_PARSESTRING.get(call, '')
            if abt:
                dateobj = GedLine.__DATE_CNV.parse("%s %s" % (abt, data))
            else:
                dateobj = GedLine.__DATE_CNV.parse(data)
            dateobj.set_quality(qual)
            return dateobj
        dateobj = GedLine.__DATE_CNV.parse(text)
        dateobj.set_quality(qual)
        return dateobj

    def __init__(self, data):
        """
        If the level is 0, then this is a top level instance. In this case,
        we may find items in the form of:

        <LEVEL> @ID@ <ITEM>

        If this is not the top level, we check the MAP_DATA array to see if
        there is a conversion function for the data.
        """
        self.line = data[4]
        self.level = data[0]
        self.token = data[1]
        self.token_text = data[3].strip()
        self.data = data[2]

        if self.level == 0:
            if (self.token_text and self.token_text[0] == '@' and
                self.token_text[-1] == '@'):

                self.token = TOKEN_ID
                self.token_text = self.token_text[1:-1]
                self.data = self.data.strip()
        else:
            func = _MAP_DATA.get(self.token)
            if func:
                func(self)

    def calc_sex(self):
        """
        Converts the data field to a gen.lib token indicating the gender
        """
        try:
            self.data = SEX_MAP.get(self.data.strip()[0],
                                    Person.UNKNOWN)
        except:
            self.data = Person.UNKNOWN

    def calc_date(self):
        """
        Converts the data field to a Date object
        """
        self.data = self.__extract_date(self.data)

    def calc_unknown(self):
        """
        Checks to see if the token maps a known GEDCOM event. If so, we
        change the type from UNKNOWN to TOKEN_GEVENT (gedcom event), and
        the data is assigned to the associated GRAMPS EventType
        """
        token = GED_TO_GRAMPS_EVENT.get(self.token_text)
        if token:
            event = Event()
            event.set_description(self.data)
            event.set_type(token)
            self.token = TOKEN_GEVENT
            self.data = event
        else:
            token = GED_TO_GRAMPS_ATTR.get(self.token_text)
            if token:
                attr = Attribute()
                attr.set_value(self.data)
                attr.set_type(token)
                self.token = TOKEN_ATTR
                self.data = attr

    def calc_note(self):
        gid = self.data.strip()
        if len(gid) > 2 and gid[0] == '@' and gid[-1] == '@':
            self.token = TOKEN_RNOTE
            self.data = gid[1:-1]

    def calc_nchi(self):
        attr = Attribute()
        attr.set_value(self.data)
        attr.set_type(AttributeType.NUM_CHILD)
        self.data = attr
        self.token = TOKEN_ATTR

    def calc_attr(self):
        attr = Attribute()
        attr.set_value(self.data)
        attr.set_type((AttributeType.CUSTOM, self.token_text))
        self.data = attr
        self.token = TOKEN_ATTR

    def __repr__(self):
        return "%d: %d (%d:%s) %s" % (self.line, self.level, self.token,
                                      self.token_text, self.data)

_MAP_DATA = {
    TOKEN_UNKNOWN : GedLine.calc_unknown,
    TOKEN_DATE    : GedLine.calc_date,
    TOKEN_SEX     : GedLine.calc_sex,
    TOKEN_NOTE    : GedLine.calc_note,
    TOKEN_NCHI    : GedLine.calc_nchi,
    TOKEN__STAT   : GedLine.calc_attr,
    TOKEN__UID    : GedLine.calc_attr,
    TOKEN_AFN     : GedLine.calc_attr,
    TOKEN__FSFTID : GedLine.calc_attr,
    }

#-------------------------------------------------------------------------
#
# GedcomDescription
#
#-------------------------------------------------------------------------
class GedcomDescription:
    def __init__(self, name):
        self.name = name
        self.dest = ""
        self.adopt = ADOPT_STD
        self.conc = CONC_OK
        self.altname = ALT_NAME_STD
        self.cal = CALENDAR_YES
        self.obje = OBJE_YES
        self.resi = RESIDENCE_ADDR
        self.source_refs = SOURCE_REFS_YES
        self.gramps2tag_map = {}
        self.tag2gramps_map = {}
        self.prefix = PREFIX_YES
        self.endl = "\n"

    def set_dest(self, val):
        self.dest = val

    def get_dest(self):
        return self.dest

    def set_endl(self, val):
        self.endl = val.replace('\\r','\r').replace('\\n','\n')

    def get_endl(self):
        return self.endl

    def set_adopt(self, val):
        self.adopt = val

    def get_adopt(self):
        return self.adopt

    def set_prefix(self, val):
        self.prefix = val

    def get_prefix(self):
        return self.prefix

    def set_conc(self, val):
        self.conc = val

    def get_conc(self):
        return self.conc

    def set_alt_name(self, val):
        self.altname = val

    def get_alt_name(self):
        return self.altname

    def set_alt_calendar(self, val):
        self.cal = val

    def get_alt_calendar(self):
        return self.cal

    def set_obje(self, val):
        self.obje = val

    def get_obje(self):
        return self.obje

    def set_resi(self, val):
        self.resi = val

    def get_resi(self):
        return self.resi

    def set_source_refs(self, val):
        self.source_refs = val

    def get_source_refs(self):
        return self.source_refs

    def add_tag_value(self, tag, value):
        self.gramps2tag_map[value] = tag
        self.tag2gramps_map[tag] = value

    def gramps2tag(self, key):
        if key in self.gramps2tag_map:
            return self.gramps2tag_map[key]
        return ""

    def tag2gramps(self, key):
        if key in self.tag2gramps_map:
            return self.tag2gramps_map[key]
        return key

#-------------------------------------------------------------------------
#
# GedcomInfoDB
#
#-------------------------------------------------------------------------
class GedcomInfoDB:
    def __init__(self):
        self.map = {}

        self.standard = GedcomDescription("GEDCOM 5.5 standard")
        self.standard.set_dest("GEDCOM 5.5")

        filepath = os.path.join(DATA_DIR, "gedcom.xml")
        if not os.path.exists(filepath):
            return

        with open(filepath, "rb") as ged_file:
            parser = GedInfoParser(self)
            parser.parse(ged_file)

    def add_description(self, name, obj):
        self.map[name] = obj

    def get_description(self, name):
        if name in self.map:
            return self.map[name]
        return self.standard

    def get_from_source_tag(self, name):
        for k, val in self.map.items():
            if val.get_dest() == name:
                return val
        return self.standard

    def get_name_list(self):
        return ["GEDCOM 5.5 standard"] + sorted(self.map)

#-------------------------------------------------------------------------
#
# GedInfoParser
#
#-------------------------------------------------------------------------
class GedInfoParser:
    def __init__(self, parent):
        self.parent = parent
        self.current = None

    def parse(self, ged_file):
        p = ParserCreate()
        p.StartElementHandler = self.startElement
        p.ParseFile(ged_file)

    def startElement(self, tag, attrs):
        if tag == "target":
            name = attrs['name']
            self.current = GedcomDescription(name)
            self.parent.add_description(name, self.current)
        elif tag == "dest":
            self.current.set_dest(attrs['val'])
        elif tag == "endl":
            self.current.set_endl(attrs['val'])
        elif tag == "adopt":
            val = attrs['val']
            if val == 'none':
                self.current.set_adopt(ADOPT_NONE)
            elif val == 'event':
                self.current.set_adopt(ADOPT_EVENT)
            elif val == 'ftw':
                self.current.set_adopt(ADOPT_FTW)
            elif val == 'legacy':
                self.current.set_adopt(ADOPT_LEGACY)
            elif val == 'pedigree':
                self.current.set_adopt(ADOPT_PEDI)
        elif tag == "conc":
            if attrs['val'] == 'broken':
                self.current.set_conc(CONC_BROKEN)
        elif tag == "alternate_names":
            val = attrs['val']
            if val == 'none':
                self.current.set_alt_name(ALT_NAME_NONE)
            elif val == 'event_aka':
                self.current.set_alt_name(ALT_NAME_EVENT_AKA)
            elif val == 'alias':
                self.current.set_alt_name(ALT_NAME_ALIAS)
            elif val == 'aka':
                self.current.set_alt_name(ALT_NAME_AKA)
            elif val == '_alias':
                self.current.set_alt_name(ALT_NAME_UALIAS)
        elif tag == "calendars":
            if attrs['val'] == 'no':
                self.current.set_alt_calendar(CALENDAR_NO)
        elif tag == "event":
            self.current.add_tag_value(attrs['tag'], attrs['value'])
        elif tag == "object_support":
            if attrs['val'] == 'no':
                self.current.set_obje(OBJE_NO)
        elif tag == "prefix":
            if attrs['val'] == 'no':
                self.current.set_obje(PREFIX_NO)
        elif tag == "residence":
            if attrs['val'] == 'place':
                self.current.set_resi(RESIDENCE_PLAC)
        elif tag == "source_refs":
            if attrs['val'] == 'no':
                self.current.set_source_refs(SOURCE_REFS_NO)

#-------------------------------------------------------------------------
#
# File Readers
#
#-------------------------------------------------------------------------
class BaseReader:
    def __init__(self, ifile, encoding, __add_msg):
        self.ifile = ifile
        self.enc = encoding
        self.__add_msg = __add_msg

    def reset(self):
        self.ifile.seek(0)

    def readline(self):
        raise NotImplementedError()

    def report_error(self, problem, line):
        line = line.rstrip('\n\r')
        prob_width = 66
        problem = problem.ljust(prob_width)[0:(prob_width-1)]
        text = line.replace("\n", "\n".ljust(prob_width + 22))
        message = "%s               %s" % (problem, text)
        self.__add_msg(message)

class UTF8Reader(BaseReader):

    def __init__(self, ifile, __add_msg):
        BaseReader.__init__(self, ifile, 'utf8', __add_msg)
        self.reset()

    def reset(self):
        self.ifile.seek(0)
        data = self.ifile.read(3)
        if data != b"\xef\xbb\xbf":
            self.ifile.seek(0)

    def readline(self):
        line = self.ifile.readline()
        line = line.decode(self.enc, errors='replace')
        return line.translate(STRIP_DICT)

class UTF16Reader(BaseReader):

    def __init__(self, ifile, __add_msg):
        new_file = codecs.EncodedFile(ifile, 'utf8', 'utf16')
        BaseReader.__init__(self, new_file, '', __add_msg)
        self.reset()

    def readline(self):
        line = self.ifile.readline()
        line = line.decode('utf8', errors='replace')
        return line.translate(STRIP_DICT)

class AnsiReader(BaseReader):

    def __init__(self, ifile, __add_msg):
        BaseReader.__init__(self, ifile, 'latin1', __add_msg)

    def readline(self):
        line = self.ifile.readline()
        line = line.decode(self.enc, errors='replace')
        if line.translate(DEL_AND_C1) != line:
            self.report_error("DEL or C1 control chars in line did you mean CHAR cp1252??", line)
        return line.translate(STRIP_DICT)

class CP1252Reader(BaseReader):

    def __init__(self, ifile, __add_msg):
        BaseReader.__init__(self, ifile, 'cp1252', __add_msg)

    def readline(self):
        line = self.ifile.readline()
        line = line.decode(self.enc, errors='replace')
        return line.translate(STRIP_DICT)

class AnselReader(BaseReader):
    """
    ANSEL to Unicode Conversion

    ANSEL references:
    http://lcweb2.loc.gov/diglib/codetables/45.html
    http://www.gymel.com/charsets/ANSEL.html

    list of ANSEL codes that replicate ASCII
    note that DEL (127=0x7F) is a control char
    Note: spec allows control-chars that Gramps probably doesn't use
    but 10=0x0A _is_ needed (!)
    ---
    Also: there are two additional control chars 0x98,0x9c (unicode same)
    which we also ignore for now (start/emd of string (or sort sequence)
    ---
    TODO: should we allow TAB, as a Gramps extension?
    """
    __printable_ascii = list(map(chr, list(range(32, 127)))) # note: up thru 126
    #                            LF  CR  Esc GS   RS  US
    __use_ASCII = list(map(chr, [10, 13, 27, 29 , 30, 31])) + __printable_ascii

    # mappings of single byte ANSEL codes to unicode
    __onebyte = {
         b'\xA1' : '\u0141',   b'\xA2' : '\u00d8',   b'\xA3' : '\u0110',
         b'\xA4' : '\u00de',   b'\xA5' : '\u00c6',   b'\xA6' : '\u0152',
         b'\xA7' : '\u02b9',   b'\xA8' : '\u00b7',   b'\xA9' : '\u266d',
         b'\xAA' : '\u00ae',   b'\xAB' : '\u00b1',   b'\xAC' : '\u01a0',
         b'\xAD' : '\u01af',   b'\xAE' : '\u02bc',   b'\xB0' : '\u02bb',
         b'\xB1' : '\u0142',   b'\xB2' : '\u00f8',   b'\xB3' : '\u0111',
         b'\xB4' : '\u00fe',   b'\xB5' : '\u00e6',   b'\xB6' : '\u0153',
         b'\xB7' : '\u02ba',   b'\xB8' : '\u0131',   b'\xB9' : '\u00a3',
         b'\xBA' : '\u00f0',   b'\xBC' : '\u01a1',   b'\xBD' : '\u01b0',
         b'\xBE' : '\u25a1',   b'\xBF' : '\u25a0',
         b'\xC0' : '\u00b0',   b'\xC1' : '\u2113',   b'\xC2' : '\u2117',
         b'\xC3' : '\u00a9',   b'\xC4' : '\u266f',   b'\xC5' : '\u00bf',
         b'\xC6' : '\u00a1',   b'\xC7' : '\u00df',   b'\xC8' : '\u20ac',
         b'\xCD' : '\u0065',   b'\xCE' : '\u006f',   b'\xCF' : '\u00df',
        }

    # combining forms (in ANSEL, they precede the modified ASCII character
    # whereas the unicode combining term follows the character modified
    # Note: unicode allows multiple modifiers, but ANSEL may not (TDB?),
    # so we ignore multiple combining forms in this module
    #  8d & 8e are zero-width joiner (ZWJ), and zero-width non-joiner ZWNJ
    #  (strange things) probably not commonly found in our needs, unless one
    #   starts writing persian (or???) poetry in ANSEL
    __acombiners = {
         b'\x8D' : '\u200d',   b'\x8E' : '\u200c',   b'\xE0' : '\u0309',
         b'\xE1' : '\u0300',   b'\xE2' : '\u0301',   b'\xE3' : '\u0302',
         b'\xE4' : '\u0303',   b'\xE5' : '\u0304',   b'\xE6' : '\u0306',
         b'\xE7' : '\u0307',   b'\xE8' : '\u0308',   b'\xE9' : '\u030c',
         b'\xEA' : '\u030a',   b'\xEB' : '\ufe20',   b'\xEC' : '\ufe21',
         b'\xED' : '\u0315',   b'\xEE' : '\u030b',   b'\xEF' : '\u0310',
         b'\xF0' : '\u0327',   b'\xF1' : '\u0328',   b'\xF2' : '\u0323',
         b'\xF3' : '\u0324',   b'\xF4' : '\u0325',   b'\xF5' : '\u0333',
         b'\xF6' : '\u0332',   b'\xF7' : '\u0326',   b'\xF8' : '\u031c',
         b'\xF9' : '\u032e',   b'\xFA' : '\ufe22',   b'\xFB' : '\ufe23',
         b'\xFC' : '\u0338',
         b'\xFE' : '\u0313',
       }

    # mappings of two byte (precomposed forms) ANSEL codes to unicode
    __twobyte = {
         b'\xE0\x41' : '\u1ea2',   b'\xE0\x45' : '\u1eba',
         b'\xE0\x49' : '\u1ec8',   b'\xE0\x4F' : '\u1ece',
         b'\xE0\x55' : '\u1ee6',   b'\xE0\x59' : '\u1ef6',
         b'\xE0\x61' : '\u1ea3',   b'\xE0\x65' : '\u1ebb',
         b'\xE0\x69' : '\u1ec9',   b'\xE0\x6F' : '\u1ecf',
         b'\xE0\x75' : '\u1ee7',   b'\xE0\x79' : '\u1ef7',
         b'\xE1\x41' : '\u00c0',   b'\xE1\x45' : '\u00c8',
         b'\xE1\x49' : '\u00cc',   b'\xE1\x4F' : '\u00d2',
         b'\xE1\x55' : '\u00d9',   b'\xE1\x57' : '\u1e80',
         b'\xE1\x59' : '\u1ef2',   b'\xE1\x61' : '\u00e0',
         b'\xE1\x65' : '\u00e8',   b'\xE1\x69' : '\u00ec',
         b'\xE1\x6F' : '\u00f2',   b'\xE1\x75' : '\u00f9',
         b'\xE1\x77' : '\u1e81',   b'\xE1\x79' : '\u1ef3',
         b'\xE2\x41' : '\u00c1',   b'\xE2\x43' : '\u0106',
         b'\xE2\x45' : '\u00c9',   b'\xE2\x47' : '\u01f4',
         b'\xE2\x49' : '\u00cd',   b'\xE2\x4B' : '\u1e30',
         b'\xE2\x4C' : '\u0139',   b'\xE2\x4D' : '\u1e3e',
         b'\xE2\x4E' : '\u0143',   b'\xE2\x4F' : '\u00d3',
         b'\xE2\x50' : '\u1e54',   b'\xE2\x52' : '\u0154',
         b'\xE2\x53' : '\u015a',   b'\xE2\x55' : '\u00da',
         b'\xE2\x57' : '\u1e82',   b'\xE2\x59' : '\u00dd',
         b'\xE2\x5A' : '\u0179',   b'\xE2\x61' : '\u00e1',
         b'\xE2\x63' : '\u0107',   b'\xE2\x65' : '\u00e9',
         b'\xE2\x67' : '\u01f5',   b'\xE2\x69' : '\u00ed',
         b'\xE2\x6B' : '\u1e31',   b'\xE2\x6C' : '\u013a',
         b'\xE2\x6D' : '\u1e3f',   b'\xE2\x6E' : '\u0144',
         b'\xE2\x6F' : '\u00f3',   b'\xE2\x70' : '\u1e55',
         b'\xE2\x72' : '\u0155',   b'\xE2\x73' : '\u015b',
         b'\xE2\x75' : '\u00fa',   b'\xE2\x77' : '\u1e83',
         b'\xE2\x79' : '\u00fd',   b'\xE2\x7A' : '\u017a',
         b'\xE2\xA5' : '\u01fc',   b'\xE2\xB5' : '\u01fd',
         b'\xE3\x41' : '\u00c2',   b'\xE3\x43' : '\u0108',
         b'\xE3\x45' : '\u00ca',   b'\xE3\x47' : '\u011c',
         b'\xE3\x48' : '\u0124',   b'\xE3\x49' : '\u00ce',
         b'\xE3\x4A' : '\u0134',   b'\xE3\x4F' : '\u00d4',
         b'\xE3\x53' : '\u015c',   b'\xE3\x55' : '\u00db',
         b'\xE3\x57' : '\u0174',   b'\xE3\x59' : '\u0176',
         b'\xE3\x5A' : '\u1e90',   b'\xE3\x61' : '\u00e2',
         b'\xE3\x63' : '\u0109',   b'\xE3\x65' : '\u00ea',
         b'\xE3\x67' : '\u011d',   b'\xE3\x68' : '\u0125',
         b'\xE3\x69' : '\u00ee',   b'\xE3\x6A' : '\u0135',
         b'\xE3\x6F' : '\u00f4',   b'\xE3\x73' : '\u015d',
         b'\xE3\x75' : '\u00fb',   b'\xE3\x77' : '\u0175',
         b'\xE3\x79' : '\u0177',   b'\xE3\x7A' : '\u1e91',
         b'\xE4\x41' : '\u00c3',   b'\xE4\x45' : '\u1ebc',
         b'\xE4\x49' : '\u0128',   b'\xE4\x4E' : '\u00d1',
         b'\xE4\x4F' : '\u00d5',   b'\xE4\x55' : '\u0168',
         b'\xE4\x56' : '\u1e7c',   b'\xE4\x59' : '\u1ef8',
         b'\xE4\x61' : '\u00e3',   b'\xE4\x65' : '\u1ebd',
         b'\xE4\x69' : '\u0129',   b'\xE4\x6E' : '\u00f1',
         b'\xE4\x6F' : '\u00f5',   b'\xE4\x75' : '\u0169',
         b'\xE4\x76' : '\u1e7d',   b'\xE4\x79' : '\u1ef9',
         b'\xE5\x41' : '\u0100',   b'\xE5\x45' : '\u0112',
         b'\xE5\x47' : '\u1e20',   b'\xE5\x49' : '\u012a',
         b'\xE5\x4F' : '\u014c',   b'\xE5\x55' : '\u016a',
         b'\xE5\x61' : '\u0101',   b'\xE5\x65' : '\u0113',
         b'\xE5\x67' : '\u1e21',   b'\xE5\x69' : '\u012b',
         b'\xE5\x6F' : '\u014d',   b'\xE5\x75' : '\u016b',
         b'\xE5\xA5' : '\u01e2',   b'\xE5\xB5' : '\u01e3',
         b'\xE6\x41' : '\u0102',   b'\xE6\x45' : '\u0114',
         b'\xE6\x47' : '\u011e',   b'\xE6\x49' : '\u012c',
         b'\xE6\x4F' : '\u014e',   b'\xE6\x55' : '\u016c',
         b'\xE6\x61' : '\u0103',   b'\xE6\x65' : '\u0115',
         b'\xE6\x67' : '\u011f',   b'\xE6\x69' : '\u012d',
         b'\xE6\x6F' : '\u014f',   b'\xE6\x75' : '\u016d',
         b'\xE7\x42' : '\u1e02',   b'\xE7\x43' : '\u010a',
         b'\xE7\x44' : '\u1e0a',   b'\xE7\x45' : '\u0116',
         b'\xE7\x46' : '\u1e1e',   b'\xE7\x47' : '\u0120',
         b'\xE7\x48' : '\u1e22',   b'\xE7\x49' : '\u0130',
         b'\xE7\x4D' : '\u1e40',   b'\xE7\x4E' : '\u1e44',
         b'\xE7\x50' : '\u1e56',   b'\xE7\x52' : '\u1e58',
         b'\xE7\x53' : '\u1e60',   b'\xE7\x54' : '\u1e6a',
         b'\xE7\x57' : '\u1e86',   b'\xE7\x58' : '\u1e8a',
         b'\xE7\x59' : '\u1e8e',   b'\xE7\x5A' : '\u017b',
         b'\xE7\x62' : '\u1e03',   b'\xE7\x63' : '\u010b',
         b'\xE7\x64' : '\u1e0b',   b'\xE7\x65' : '\u0117',
         b'\xE7\x66' : '\u1e1f',   b'\xE7\x67' : '\u0121',
         b'\xE7\x68' : '\u1e23',   b'\xE7\x6D' : '\u1e41',
         b'\xE7\x6E' : '\u1e45',   b'\xE7\x70' : '\u1e57',
         b'\xE7\x72' : '\u1e59',   b'\xE7\x73' : '\u1e61',
         b'\xE7\x74' : '\u1e6b',   b'\xE7\x77' : '\u1e87',
         b'\xE7\x78' : '\u1e8b',   b'\xE7\x79' : '\u1e8f',
         b'\xE7\x7A' : '\u017c',   b'\xE8\x41' : '\u00c4',
         b'\xE8\x45' : '\u00cb',   b'\xE8\x48' : '\u1e26',
         b'\xE8\x49' : '\u00cf',   b'\xE8\x4F' : '\u00d6',
         b'\xE8\x55' : '\u00dc',   b'\xE8\x57' : '\u1e84',
         b'\xE8\x58' : '\u1e8c',   b'\xE8\x59' : '\u0178',
         b'\xE8\x61' : '\u00e4',   b'\xE8\x65' : '\u00eb',
         b'\xE8\x68' : '\u1e27',   b'\xE8\x69' : '\u00ef',
         b'\xE8\x6F' : '\u00f6',   b'\xE8\x74' : '\u1e97',
         b'\xE8\x75' : '\u00fc',   b'\xE8\x77' : '\u1e85',
         b'\xE8\x78' : '\u1e8d',   b'\xE8\x79' : '\u00ff',
         b'\xE9\x41' : '\u01cd',   b'\xE9\x43' : '\u010c',
         b'\xE9\x44' : '\u010e',   b'\xE9\x45' : '\u011a',
         b'\xE9\x47' : '\u01e6',   b'\xE9\x49' : '\u01cf',
         b'\xE9\x4B' : '\u01e8',   b'\xE9\x4C' : '\u013d',
         b'\xE9\x4E' : '\u0147',   b'\xE9\x4F' : '\u01d1',
         b'\xE9\x52' : '\u0158',   b'\xE9\x53' : '\u0160',
         b'\xE9\x54' : '\u0164',   b'\xE9\x55' : '\u01d3',
         b'\xE9\x5A' : '\u017d',   b'\xE9\x61' : '\u01ce',
         b'\xE9\x63' : '\u010d',   b'\xE9\x64' : '\u010f',
         b'\xE9\x65' : '\u011b',   b'\xE9\x67' : '\u01e7',
         b'\xE9\x69' : '\u01d0',   b'\xE9\x6A' : '\u01f0',
         b'\xE9\x6B' : '\u01e9',   b'\xE9\x6C' : '\u013e',
         b'\xE9\x6E' : '\u0148',   b'\xE9\x6F' : '\u01d2',
         b'\xE9\x72' : '\u0159',   b'\xE9\x73' : '\u0161',
         b'\xE9\x74' : '\u0165',   b'\xE9\x75' : '\u01d4',
         b'\xE9\x7A' : '\u017e',   b'\xEA\x41' : '\u00c5',
         b'\xEA\x61' : '\u00e5',   b'\xEA\x75' : '\u016f',
         b'\xEA\x77' : '\u1e98',   b'\xEA\x79' : '\u1e99',
         b'\xEA\xAD' : '\u016e',   b'\xEE\x4F' : '\u0150',
         b'\xEE\x55' : '\u0170',   b'\xEE\x6F' : '\u0151',
         b'\xEE\x75' : '\u0171',   b'\xF0\x20' : '\u00b8',
         b'\xF0\x43' : '\u00c7',   b'\xF0\x44' : '\u1e10',
         b'\xF0\x47' : '\u0122',   b'\xF0\x48' : '\u1e28',
         b'\xF0\x4B' : '\u0136',   b'\xF0\x4C' : '\u013b',
         b'\xF0\x4E' : '\u0145',   b'\xF0\x52' : '\u0156',
         b'\xF0\x53' : '\u015e',   b'\xF0\x54' : '\u0162',
         b'\xF0\x63' : '\u00e7',   b'\xF0\x64' : '\u1e11',
         b'\xF0\x67' : '\u0123',   b'\xF0\x68' : '\u1e29',
         b'\xF0\x6B' : '\u0137',   b'\xF0\x6C' : '\u013c',
         b'\xF0\x6E' : '\u0146',   b'\xF0\x72' : '\u0157',
         b'\xF0\x73' : '\u015f',   b'\xF0\x74' : '\u0163',
         b'\xF1\x41' : '\u0104',   b'\xF1\x45' : '\u0118',
         b'\xF1\x49' : '\u012e',   b'\xF1\x4F' : '\u01ea',
         b'\xF1\x55' : '\u0172',   b'\xF1\x61' : '\u0105',
         b'\xF1\x65' : '\u0119',   b'\xF1\x69' : '\u012f',
         b'\xF1\x6F' : '\u01eb',   b'\xF1\x75' : '\u0173',
         b'\xF2\x41' : '\u1ea0',   b'\xF2\x42' : '\u1e04',
         b'\xF2\x44' : '\u1e0c',   b'\xF2\x45' : '\u1eb8',
         b'\xF2\x48' : '\u1e24',   b'\xF2\x49' : '\u1eca',
         b'\xF2\x4B' : '\u1e32',   b'\xF2\x4C' : '\u1e36',
         b'\xF2\x4D' : '\u1e42',   b'\xF2\x4E' : '\u1e46',
         b'\xF2\x4F' : '\u1ecc',   b'\xF2\x52' : '\u1e5a',
         b'\xF2\x53' : '\u1e62',   b'\xF2\x54' : '\u1e6c',
         b'\xF2\x55' : '\u1ee4',   b'\xF2\x56' : '\u1e7e',
         b'\xF2\x57' : '\u1e88',   b'\xF2\x59' : '\u1ef4',
         b'\xF2\x5A' : '\u1e92',   b'\xF2\x61' : '\u1ea1',
         b'\xF2\x62' : '\u1e05',   b'\xF2\x64' : '\u1e0d',
         b'\xF2\x65' : '\u1eb9',   b'\xF2\x68' : '\u1e25',
         b'\xF2\x69' : '\u1ecb',   b'\xF2\x6B' : '\u1e33',
         b'\xF2\x6C' : '\u1e37',   b'\xF2\x6D' : '\u1e43',
         b'\xF2\x6E' : '\u1e47',   b'\xF2\x6F' : '\u1ecd',
         b'\xF2\x72' : '\u1e5b',   b'\xF2\x73' : '\u1e63',
         b'\xF2\x74' : '\u1e6d',   b'\xF2\x75' : '\u1ee5',
         b'\xF2\x76' : '\u1e7f',   b'\xF2\x77' : '\u1e89',
         b'\xF2\x79' : '\u1ef5',   b'\xF2\x7A' : '\u1e93',
         b'\xF3\x55' : '\u1e72',   b'\xF3\x75' : '\u1e73',
         b'\xF4\x41' : '\u1e00',   b'\xF4\x61' : '\u1e01',
         b'\xF9\x48' : '\u1e2a',   b'\xF9\x68' : '\u1e2b',
       }

    def __ansel_to_unicode(self, s):
        """ Convert an ANSEL encoded string to unicode """

        buff = StringIO()
        error = ""
        while s:
            if s[0] < 128:
                if chr(s[0]) in AnselReader.__use_ASCII:
                    head = chr(s[0])
                else:
                    # substitute space for disallowed (control) chars
                    error += " (%#X)" % s[0]
                    head = ' '
                s = s[1:]
            else:
                if s[0:2] in AnselReader.__twobyte:
                    head = AnselReader.__twobyte[s[0:2]]
                    s = s[2:]
                elif bytes([s[0]]) in AnselReader.__onebyte:
                    head = AnselReader.__onebyte[bytes([s[0]])]
                    s = s[1:]
                elif bytes([s[0]]) in AnselReader.__acombiners:
                    c =  AnselReader.__acombiners[bytes([s[0]])]
                    # always consume the combiner
                    s = s[1:]
                    next_byte = s[0]
                    if next_byte < 128 and chr(next_byte) in AnselReader.__printable_ascii:
                        # consume next as well
                        s = s[1:]
                        # unicode: combiner follows base-char
                        head = chr(next_byte) + c
                    else:
                        # just drop the unexpected combiner
                        error += " (%#X)" % s[0]
                        continue
                else:
                    error += " (%#X)" % s[0]
                    head = '\ufffd' # "Replacement Char"
                    s = s[1:]
            buff.write(head)
        ans = buff.getvalue()

        if error:
            # e.g. Illegal character (oxAB) (0xCB)... 1 NOTE xyz?pqr?lmn
            self.report_error(_("Illegal character%s") % error, ans)
        buff.close()
        return ans

    def __init__(self, ifile, __add_msg):
        BaseReader.__init__(self, ifile, "", __add_msg)

    def readline(self):
        return self.__ansel_to_unicode(self.ifile.readline())

#-------------------------------------------------------------------------
#
# CurrentState
#
#-------------------------------------------------------------------------
class CurrentState:
    """
    Keep track of the current state variables.
    """
    def __init__(self, person=None, level=0, event=None, event_ref=None):
        """
        Initialize the object.
        """
        self.name_cnt = 0
        self.person = person
        self.family = None
        self.level = level
        self.event = event
        self.event_ref = event_ref
        self.source_ref = None
        self.citation = None
        self.note = None
        self.lds_ord = None
        self.msg = ""
        self.primary = False        # _PRIM tag on an INDI.FAMC tag
        self.filename = ""
        self.title = ""
        self.addr = None
        self.res = None
        self.source = None
        self.ftype = None
        self.pf = None              # method for parsing places
        self.location = None
        self.place_fields = None    # method for parsing places
        self.ref = None             # PersonRef
        self.handle = None          #
        self.form = ""              # Multimedia format
        self.frel = None            # Child relation to father
        self.mrel = None
        self.repo = None
        self.attr = None
        self.obj = None
        self.name = ""
        self.ignore = False
        self.repo_ref = None
        self.place = None
        self.media = None

    def __getattr__(self, name):
        """
        Return the value associated with the specified attribute.
        """
        return self.__dict__.get(name)

    def __setattr__(self, name, value):
        """
        Set the value associated with the specified attribute.
        """
        self.__dict__[name] = value

#-------------------------------------------------------------------------
#
# PlaceParser
#
#-------------------------------------------------------------------------
class PlaceParser:
    """
    Provide the ability to parse GEDCOM FORM statements for places, and
    the parse the line of text, mapping the text components to Location
    values based of the FORM statement.
    """

    __field_map = {
    'addr'          : Location.set_street,
    'subdivision'   : Location.set_street,
    'addr1'         : Location.set_street,
    'adr1'          : Location.set_street,
    'street'        : Location.set_street,
    'addr2'         : Location.set_locality,
    'adr2'          : Location.set_locality,
    'locality'      : Location.set_locality,
    'neighborhood'  : Location.set_locality,
    'city'          : Location.set_city,
    'town'          : Location.set_city,
    'village'       : Location.set_city,
    'county'        : Location.set_county,
    'country'       : Location.set_country,
    'state'         : Location.set_state,
    'state/province': Location.set_state,
    'region'        : Location.set_state,
    'province'      : Location.set_state,
    'area code'     : Location.set_postal_code,
    'post code'     : Location.set_postal_code,
    'zip code'      : Location.set_postal_code,
    }

    def __init__(self, line=None):
        self.parse_function = []

        if line:
            self.parse_form(line)

    def parse_form(self, line):
        """
        Parses the GEDCOM PLAC.FORM into a list of function
        pointers (if possible). It does this my mapping the text strings
        (separated by commas) to the corresponding Location
        method via the __field_map variable
        """
        for item in line.data.split(','):
            item = item.lower().strip()
            fcn = self.__field_map.get(item, lambda x, y: None)
            self.parse_function.append(fcn)

    def load_place(self, place_import, place, text):
        """
        Takes the text string representing a place, splits it into
        its subcomponents (comma separated), and calls the approriate
        function based of its position, depending on the parsed value
        from the FORM statement.
        """
        items = [item.strip() for item in text.split(',')]
        if len(items) != len(self.parse_function):
            return
        index = 0
        loc = Location()
        for item in items:
            self.parse_function[index](loc, item)
            index += 1

        location = (loc.get_street(),
                    loc.get_locality(),
                    loc.get_parish(),
                    loc.get_city(),
                    loc.get_county(),
                    loc.get_state(),
                    loc.get_country())

        for level, name in enumerate(location):
            if name:
                break

        if name:
            type_num = 7 - level
        else:
            name = place.title
            type_num = PlaceType.UNKNOWN
        place.name.set_value(name)
        place.set_type(PlaceType(type_num))
        code = loc.get_postal_code()
        place.set_code(code)
        if place.handle:    # if handle is available, store immediately
            place_import.store_location(location, place.handle)
        else:               # return for storage later
            return location

#-------------------------------------------------------------------------
#
# IdFinder
#
#-------------------------------------------------------------------------
class IdFinder:
    """
    Provide method of finding the next available ID.
    """
    def __init__(self, keys, prefix):
        """
        Initialize the object.
        """
        self.ids = set(keys)
        self.index = 0
        self.prefix = prefix

    def find_next(self):
        """
        Return the next available GRAMPS' ID for a Event object based
        off the person ID prefix.

        @return: Returns the next available index
        @rtype: str
        """
        index = self.prefix % self.index
        # self.ids contains 'bytes' data
        while index.encode('utf-8') in self.ids:
            self.index += 1
            index = self.prefix % self.index
        self.ids.add(index.encode('utf-8'))
        self.index += 1
        return index

#-------------------------------------------------------------------------
#
# IdMapper
#
#-------------------------------------------------------------------------
class IdMapper:

    def __init__(self, trans, find_next, id2user_format):
        self.trans = trans
        self.find_next = find_next
        self.id2user_format = id2user_format
        self.swap = {}

    def __getitem__(self, gid):
        if gid == "":
            # We need to find the next gramps ID provided it is not already
            # the target of a swap
            new_val = self.find_next()
            while new_val in list(self.swap.values()):
                new_val = self.find_next()
        else:
            # remove any @ signs
            gid = self.clean(gid)
            if gid in self.swap:
                return self.swap[gid]
            else:
                # now standardise the format
                formatted_gid = self.id2user_format(gid)
                # I1 and I0001 will both format as I0001. If we had already
                # encountered I1, it would be in self.swap, so we would already
                # have found it. If we had already encountered I0001 and we are
                # now looking for I1, it wouldn't be in self.swap, and we now
                # find that I0001 is in use, so we have to create a new id.
                bformatted_gid = formatted_gid
                if isinstance(bformatted_gid, str):
                    bformatted_gid = bformatted_gid.encode('utf-8')
                if self.trans.get(bformatted_gid) or \
                        (formatted_gid in list(self.swap.values())):
                    new_val = self.find_next()
                    while new_val in list(self.swap.values()):
                        new_val = self.find_next()
                else:
                    new_val = formatted_gid
            # we need to distinguish between I1 and I0001, so we record the map
            # from the original format
            self.swap[gid] = new_val
        return new_val

    def clean(self, gid):
        temp = gid.strip()
        if len(temp) > 1 and temp[0] == '@' and temp[-1] == '@':
            temp = temp[1:-1]
        return temp

    def map(self):
        return self.swap

#-------------------------------------------------------------------------
#
# GedcomParser
#
#-------------------------------------------------------------------------
class GedcomParser(UpdateCallback):
    """
    Performs the second pass of the GEDCOM parser, which does all the heavy
    lifting.
    """

    __TRUNC_MSG = _("Your GEDCOM file is corrupted. "
                    "It appears to have been truncated.")
    _EMPTY_LOC = Location().serialize()

    SyntaxError = "Syntax Error"
    BadFile = "Not a GEDCOM file"

    @staticmethod
    def __find_from_handle(gramps_id, table):
        """
        Find a handle corresponding to the specified GRAMPS ID.

        The passed table contains the mapping. If the value is found, we return
        it, otherwise we create a new handle, store it, and return it.

        """
        intid = table.get(gramps_id)
        if not intid:
            intid = create_id()
            table[gramps_id] = intid
        return intid

    @staticmethod
    def __parse_name_personal(text):
        """
        Parses a GEDCOM NAME value into an Name structure
        """
        name = Name()

        match = SURNAME_RE.match(text)
        if match:
            #/surname/ extra, we assume extra is given name
            names = match.groups()
            name.set_first_name(names[1].strip())
            surn = Surname()
            surn.set_surname(names[0].strip())
            surn.set_primary()
            name.set_surname_list([surn])
        else:
            try:
                names = NAME_RE.match(text).groups()
                # given /surname/ extra, we assume extra is suffix
                name.set_first_name(names[0].strip())
                surn = Surname()
                surn.set_surname(names[2].strip())
                surn.set_primary()
                name.set_surname_list([surn])
                name.set_suffix(names[4].strip())
            except:
                # something strange, set as first name
                name.set_first_name(text.strip())
        return name

    def __init__(self, dbase, ifile, filename, user, stage_one,
                 default_source, default_tag_format=None):
        UpdateCallback.__init__(self, user.callback)
        self.user = user
        self.set_total(stage_one.get_line_count())
        self.repo2id = {}
        self.trans = None
        self.errors = []
        self.number_of_errors = 0
        self.maxpeople = stage_one.get_person_count()
        self.dbase = dbase
        self.import_researcher = self.dbase.is_empty()
        self.emapper = IdFinder(dbase.get_gramps_ids(EVENT_KEY),
                                dbase.event_prefix)
        self.famc_map = stage_one.get_famc_map()
        self.fams_map = stage_one.get_fams_map()

        self.place_parser = PlaceParser()
        self.inline_srcs = {}
        self.media_map = {}
        self.genby = ""
        self.genvers = ""
        self.subm = ""
        self.gedmap = GedcomInfoDB()
        self.gedsource = self.gedmap.get_from_source_tag('GEDCOM 5.5')
        self.use_def_src = default_source
        self.func_list = []
        if self.use_def_src:
            self.def_src = Source()
            fname = os.path.basename(filename).split('\\')[-1]
            self.def_src.set_title(_("Import from GEDCOM (%s)") % fname)
        if default_tag_format:
            name = time.strftime(default_tag_format)
            tag = self.dbase.get_tag_from_name(name)
            if tag:
                self.default_tag = tag
            else:
                self.default_tag = Tag()
                self.default_tag.set_name(name)
        else:
            self.default_tag = None
        self.dir_path = os.path.dirname(filename)
        self.is_ftw = False
        self.addr_is_detail = False
        self.groups = None
        self.want_parse_warnings = True

        self.pid_map = IdMapper(
            self.dbase.id_trans,
            self.dbase.find_next_person_gramps_id,
            self.dbase.id2user_format)
        self.fid_map = IdMapper(
            self.dbase.fid_trans,
            self.dbase.find_next_family_gramps_id,
            self.dbase.fid2user_format)
        self.sid_map = IdMapper(
            self.dbase.sid_trans,
            self.dbase.find_next_source_gramps_id,
            self.dbase.sid2user_format)
        self.oid_map = IdMapper(
            self.dbase.oid_trans,
            self.dbase.find_next_media_gramps_id,
            self.dbase.oid2user_format)
        self.rid_map = IdMapper(
            self.dbase.rid_trans,
            self.dbase.find_next_repository_gramps_id,
            self.dbase.rid2user_format)
        self.nid_map = IdMapper(
            self.dbase.nid_trans,
            self.dbase.find_next_note_gramps_id,
            self.dbase.nid2user_format)

        self.gid2id = {}
        self.oid2id = {}
        self.sid2id = {}
        self.lid2id = {}
        self.fid2id = {}
        self.rid2id = {}
        self.nid2id = {}

        self.place_import = PlaceImport(self.dbase)

        #
        # Parse table for <<SUBMITTER_RECORD>> below the level 0 SUBM tag
        #
        # n @<XREF:SUBM>@   SUBM                          {1:1}
        #   +1 NAME <SUBMITTER_NAME>                      {1:1}
        #   +1 <<ADDRESS_STRUCTURE>>                      {0:1}
        #   +1 <<MULTIMEDIA_LINK>>                        {0:M}
        #   +1 LANG <LANGUAGE_PREFERENCE>                 {0:3}
        #   +1 RFN <SUBMITTER_REGISTERED_RFN>             {0:1}
        #   +1 RIN <AUTOMATED_RECORD_ID>                  {0:1}
        #   +1 <<CHANGE_DATE>>                            {0:1}

        # (N.B. GEDCOM allows multiple SUBMitter records)
        self.subm_parse_tbl = {
            # +1 NAME <SUBMITTER_NAME>
            TOKEN_NAME  : self.__subm_name,
            # +1 <<ADDRESS_STRUCTURE>>
            TOKEN_ADDR  : self.__subm_addr,
            TOKEN_PHON  : self.__subm_phon,
            TOKEN_EMAIL : self.__subm_email,
            # +1 <<MULTIMEDIA_LINK>>
            # +1 LANG <LANGUAGE_PREFERENCE>
            # +1 RFN <SUBMITTER_REGISTERED_RFN>
            # +1 RIN <AUTOMATED_RECORD_ID>
            # +1 <<CHANGE_DATE>>
            TOKEN_CHAN   : self.__repo_chan,
            }
        self.func_list.append(self.subm_parse_tbl)

        #
        # Parse table for <<INDIVIDUAL_RECORD>> below the level 0  INDI tag
        #
        # n @<XREF:INDI>@  INDI                           {1:1}
        #   +1 RESN <RESTRICTION_NOTICE>                  {0:1}
        #   +1 <<PERSONAL_NAME_STRUCTURE>>                {0:M}
        #   +1 SEX <SEX_VALUE>                            {0:1}
        #   +1 <<INDIVIDUAL_EVENT_STRUCTURE>>             {0:M}
        #   +1 <<INDIVIDUAL_ATTRIBUTE_STRUCTURE>>         {0:M}
        #   +1 <<LDS_INDIVIDUAL_ORDINANCE>>               {0:M}
        #   +1 <<CHILD_TO_FAMILY_LINK>>                   {0:M}
        #   +1 <<SPOUSE_TO_FAMILY_LINK>>                  {0:M}
        #   +1 SUBM @<XREF:SUBM>@                         {0:M}
        #   +1 <<ASSOCIATION_STRUCTURE>>                  {0:M}
        #   +1 ALIA @<XREF:INDI>@                         {0:M}
        #   +1 ANCI @<XREF:SUBM>@                         {0:M}
        #   +1 DESI @<XREF:SUBM>@                         {0:M}
        #   +1 <<SOURCE_CITATION>>                        {0:M}
        #   +1 <<MULTIMEDIA_LINK>>                        {0:M}
        #   +1 <<NOTE_STRUCTURE>>                         {0:M}
        #   +1 RFN <PERMANENT_RECORD_FILE_NUMBER>         {0:1}
        #   +1 AFN <ANCESTRAL_FILE_NUMBER>                {0:1}
        #   +1 REFN <USER_REFERENCE_NUMBER>               {0:M}
        #     +2 TYPE <USER_REFERENCE_TYPE>               {0:1}
        #   +1 RIN <AUTOMATED_RECORD_ID>                  {0:1}
        #   +1 <<CHANGE_DATE>>                            {0:1}

        self.indi_parse_tbl = {
            # +1 RESN <RESTRICTION_NOTICE> {0:1}
            TOKEN_RESN  : self.__person_resn,
            # +1 <<PERSONAL_NAME_STRUCTURE>> {0:M}
            TOKEN_NAME  : self.__person_name,
            # +1 SEX <SEX_VALUE> {0:1}
            TOKEN_SEX   : self.__person_sex,
            # +1 <<INDIVIDUAL_EVENT_STRUCTURE>> {0:M}
            TOKEN_EVEN  : self.__person_even,
            TOKEN_GEVENT: self.__person_std_event,
            TOKEN_BIRT  : self.__person_birt,
            TOKEN_RELI  : self.__person_reli,
            TOKEN_ADOP  : self.__person_adop,
            TOKEN_DEAT  : self.__person_deat,
            # +1 <<INDIVIDUAL_ATTRIBUTE_STRUCTURE>> {0:M}
            # +1 AFN <ANCESTRAL_FILE_NUMBER> {0:1}
            TOKEN_ATTR  : self.__person_std_attr,
            TOKEN_FACT  : self.__person_fact,
            #+1 <<LDS_INDIVIDUAL_ORDINANCE>> {0:M}
            TOKEN_BAPL  : self.__person_bapl,
            TOKEN_CONL  : self.__person_conl,
            TOKEN_ENDL  : self.__person_endl,
            TOKEN_SLGC  : self.__person_slgc,
            #+1 <<CHILD_TO_FAMILY_LINK>> {0:M}
            TOKEN_FAMC  : self.__person_famc,
            # +1 <<SPOUSE_TO_FAMILY_LINK>> {0:M}
            TOKEN_FAMS  : self.__person_fams,
            # +1 SUBM @<XREF:SUBM>@ {0:M}
            TOKEN_SUBM  : self.__skip_record,
            # +1 <<ASSOCIATION_STRUCTURE>> {0:M}
            TOKEN_ASSO  : self.__person_asso,
            # +1 ALIA @<XREF:INDI>@ {0:M}
            TOKEN_ALIA  : self.__person_alt_name,
            # +1 ANCI @<XREF:SUBM>@ {0:M}
            TOKEN_ANCI  : self.__skip_record,
            # +1 DESI @<XREF:SUBM>@ {0:M}
            TOKEN_DESI  : self.__skip_record,
            # +1 <<SOURCE_CITATION>> {0:M}
            TOKEN_SOUR  : self.__person_sour,
            # +1 <<MULTIMEDIA_LINK>> {0:M}
            TOKEN_OBJE  : self.__person_object,
            # +1 <<NOTE_STRUCTURE>> {0:M}
            TOKEN_NOTE  : self.__person_note,
            TOKEN_RNOTE : self.__person_note,
            TOKEN__COMM : self.__person_note,
            # +1 RFN <PERMANENT_RECORD_FILE_NUMBER> {0:1}
            TOKEN_RFN   : self.__person_attr,
            # +1 REFN <USER_REFERENCE_NUMBER> {0:M}
            # +2 TYPE <USER_REFERENCE_TYPE> {0:1}
            TOKEN_REFN  : self.__person_attr,
            # TYPE should be below REFN, but will work here anyway
            TOKEN_TYPE  : self.__person_attr,
            # +1 RIN <AUTOMATED_RECORD_ID> {0:1}
            TOKEN_RIN   : self.__person_attr,
            # +1 <<CHANGE_DATE>> {0:1}
            TOKEN_CHAN  : self.__person_chan,

            TOKEN_ADDR  : self.__person_addr,
            TOKEN_PHON  : self.__person_phon,
            TOKEN_EMAIL : self.__person_email,
            TOKEN_URL   : self.__person_url,
            TOKEN__TODO : self.__skip_record,
            TOKEN_TITL  : self.__person_titl,
            }
        self.func_list.append(self.indi_parse_tbl)

        self.name_parse_tbl = {
            # +1 NPFX <NAME_PIECE_PREFIX> {0:1}
            TOKEN_NPFX   : self.__name_npfx,
            # +1 GIVN <NAME_PIECE_GIVEN> {0:1}
            TOKEN_GIVN   : self.__name_givn,
            # NICK <NAME_PIECE_NICKNAME> {0:1}
            TOKEN_NICK   : self.__name_nick,
            # +1 SPFX <NAME_PIECE_SURNAME_PREFIX {0:1}
            TOKEN_SPFX   : self.__name_spfx,
            # +1 SURN <NAME_PIECE_SURNAME> {0:1}
            TOKEN_SURN   : self.__name_surn,
            # +1 NSFX <NAME_PIECE_SUFFIX> {0:1}
            TOKEN_NSFX   : self.__name_nsfx,
            # +1 <<SOURCE_CITATION>> {0:M}
            TOKEN_SOUR   : self.__name_sour,
            # +1 <<NOTE_STRUCTURE>> {0:M}
            TOKEN_NOTE   : self.__name_note,
            TOKEN_RNOTE  : self.__name_note,
            # Extensions
            TOKEN_ALIA   : self.__name_alia,
            TOKEN__MARNM : self.__name_marnm,
            TOKEN__MAR   : self.__name_marnm,   # Generated by geni.com
            TOKEN__MARN  : self.__name_marnm,   # Gen'd by BROSKEEP 6.1.31 WIN
            TOKEN__AKA   : self.__name_aka,     # PAF and AncestQuest
            TOKEN_TYPE   : self.__name_type,    # This is legal GEDCOM 5.5.1
            TOKEN_BIRT   : self.__ignore,
            TOKEN_DATE   : self.__name_date,
            # This handles date as a subsidiary of "1 ALIA" which might be used
            # by Family Tree Maker and Reunion, and by cheating (handling a
            # lower level from the current parse table) handles date as
            # subsidiary to "2 _MARN", "2 _AKAN" and "2 _ADPN" which has been
            # found in Brother's keeper.
            TOKEN__ADPN   : self.__name_adpn,
            }
        self.func_list.append(self.name_parse_tbl)

        #
        # Parse table for <<REPOSITORY_RECORD>> below the level 0 REPO tag
        #
        # n @<XREF:REPO>@ REPO                            {1:1}
        #   +1 NAME <NAME_OF_REPOSITORY>                  {0:1}
        #   +1 <<ADDRESS_STRUCTURE>>                      {0:1}
        #   +1 <<NOTE_STRUCTURE>>                         {0:M}
        #   +1 REFN <USER_REFERENCE_NUMBER>               {0:M}
        #     +2 TYPE <USER_REFERENCE_TYPE>               {0:1}
        #   +1 RIN <AUTOMATED_RECORD_ID>                  {0:1}
        #   +1 <<CHANGE_DATE>>                            {0:1}

        self.repo_parse_tbl = {
            TOKEN_NAME   : self.__repo_name,
            TOKEN_ADDR   : self.__repo_addr,
            TOKEN_RIN    : self.__ignore,
            TOKEN_NOTE   : self.__repo_note,
            TOKEN_RNOTE  : self.__repo_note,
            TOKEN_CHAN   : self.__repo_chan,
            TOKEN_PHON   : self.__repo_phon,
            TOKEN_EMAIL  : self.__repo_email,
            TOKEN_WWW    : self.__repo_www,
            }
        self.func_list.append(self.repo_parse_tbl)

        self.event_parse_tbl = {
            # n TYPE <EVENT_DESCRIPTOR> {0:1}
            TOKEN_TYPE   : self.__event_type,
            # n DATE <DATE_VALUE> {0:1} p.*/*
            TOKEN_DATE   : self.__event_date,
            # n <<PLACE_STRUCTURE>> {0:1} p.*
            TOKEN_PLAC   : self.__event_place,
            # n <<ADDRESS_STRUCTURE>> {0:1} p.*
            TOKEN_ADDR   : self.__event_addr,
            # n AGE <AGE_AT_EVENT> {0:1} p.*
            TOKEN_AGE    : self.__event_age,
            # n AGNC <RESPONSIBLE_AGENCY> {0:1} p.*
            TOKEN_AGNC   : self.__event_agnc,
            # n CAUS <CAUSE_OF_EVENT> {0:1} p.*
            TOKEN_CAUS   : self.__event_cause,
            # n <<SOURCE_CITATION>> {0:M} p.*
            TOKEN_SOUR   : self.__event_source,
            # n <<MULTIMEDIA_LINK>> {0:M} p.*, *
            TOKEN_OBJE   : self.__event_object,
            # n <<NOTE_STRUCTURE>> {0:M} p.
            TOKEN_NOTE   : self.__event_inline_note,
            TOKEN_RNOTE  : self.__event_note,
            # Other
            TOKEN__PRIV  : self.__event_privacy,
            TOKEN_OFFI   : self.__event_note,
            TOKEN_PHON   : self.__event_phon,
            TOKEN__GODP  : self.__event_witness,
            TOKEN__WITN  : self.__event_witness,
            TOKEN__WTN   : self.__event_witness,
            TOKEN_RELI   : self.__ignore,
            # Not legal, but inserted by PhpGedView
            TOKEN_TIME   : self.__event_time,
            TOKEN_ASSO   : self.__ignore,
            TOKEN_IGNORE : self.__ignore,
            TOKEN_STAT   : self.__ignore,
            TOKEN_TEMP   : self.__ignore,
            TOKEN_HUSB   : self.__event_husb,
            TOKEN_WIFE   : self.__event_wife,
            TOKEN_FAMC   : self.__person_birth_famc,
            # Not legal, but inserted by Ultimate Family Tree
            TOKEN_CHAN   : self.__ignore,
            TOKEN_QUAY  : self.__ignore,
            # Not legal, but inserted by FamilyTreeBuilder
            TOKEN_RIN    : self.__event_rin,
            TOKEN_ATTR   : self.__event_attr,   # FTB for _UID
            TOKEN_EMAIL  : self.__event_email,  # FTB for RESI events
            TOKEN_WWW    : self.__event_www,    # FTB for RESI events
            }
        self.func_list.append(self.event_parse_tbl)

        self.adopt_parse_tbl = {
            TOKEN_TYPE   : self.__event_type,
            TOKEN__PRIV  : self.__event_privacy,
            TOKEN_DATE   : self.__event_date,
            TOKEN_SOUR   : self.__event_source,
            TOKEN_PLAC   : self.__event_place,
            TOKEN_ADDR   : self.__event_addr,
            TOKEN_PHON   : self.__event_phon,
            TOKEN_CAUS   : self.__event_cause,
            TOKEN_AGNC   : self.__event_agnc,
            TOKEN_AGE    : self.__event_age,
            TOKEN_NOTE   : self.__event_note,
            TOKEN_RNOTE  : self.__event_note,
            TOKEN_OFFI   : self.__event_note,
            TOKEN__GODP  : self.__event_witness,
            TOKEN__WITN  : self.__event_witness,
            TOKEN__WTN   : self.__event_witness,
            TOKEN_RELI   : self.__ignore,
            TOKEN_TIME   : self.__ignore,
            TOKEN_ASSO   : self.__ignore,
            TOKEN_IGNORE : self.__ignore,
            TOKEN_STAT   : self.__ignore,
            TOKEN_TEMP   : self.__ignore,
            TOKEN_OBJE   : self.__event_object,
            TOKEN_FAMC   : self.__person_adopt_famc,
            # Not legal, but inserted by Ultimate Family Tree
            TOKEN_CHAN   : self.__ignore,
            TOKEN_QUAY   : self.__ignore,
            }
        self.func_list.append(self.adopt_parse_tbl)

        self.famc_parse_tbl = {
            # n FAMC @<XREF:FAM>@ {1:1}
            # +1 PEDI <PEDIGREE_LINKAGE_TYPE> {0:M} p.*
            TOKEN_PEDI   : self.__person_famc_pedi,
            # +1 <<NOTE_STRUCTURE>> {0:M} p.*
            TOKEN_NOTE   : self.__person_famc_note,
            TOKEN_RNOTE  : self.__person_famc_note,
            # Extras
            TOKEN__PRIMARY: self.__person_famc_primary,
            TOKEN_SOUR   : self.__person_famc_sour,
            # GEDit
            TOKEN_STAT   : self.__ignore,
            }
        self.func_list.append(self.famc_parse_tbl)

        self.person_fact_parse_tbl = {
            TOKEN_TYPE   : self.__person_fact_type,
            TOKEN_SOUR   : self.__person_attr_source,
            TOKEN_NOTE   : self.__person_attr_note,
            TOKEN_RNOTE  : self.__person_attr_note,
            }
        self.func_list.append(self.person_fact_parse_tbl)

        self.person_attr_parse_tbl = {
            TOKEN_TYPE   : self.__person_attr_type,
            TOKEN_CAUS   : self.__ignore,
            TOKEN_DATE   : self.__ignore,
            TOKEN_TIME   : self.__ignore,
            TOKEN_ADDR   : self.__ignore,
            TOKEN_IGNORE : self.__ignore,
            TOKEN_STAT   : self.__ignore,
            TOKEN_TEMP   : self.__ignore,
            TOKEN_OBJE   : self.__ignore,
            TOKEN_SOUR   : self.__person_attr_source,
            TOKEN_PLAC   : self.__person_attr_place,
            TOKEN_NOTE   : self.__person_attr_note,
            TOKEN_RNOTE  : self.__person_attr_note,
            }
        self.func_list.append(self.person_attr_parse_tbl)

        self.lds_parse_tbl = {
            TOKEN_TEMP   : self.__lds_temple,
            TOKEN_DATE   : self.__lds_date,
            TOKEN_FAMC   : self.__lds_famc,
            TOKEN_FORM   : self.__lds_form,
            TOKEN_PLAC   : self.__lds_plac,
            TOKEN_SOUR   : self.__lds_sour,
            TOKEN_NOTE   : self.__lds_note,
            TOKEN_RNOTE  : self.__lds_note,
            TOKEN_STAT   : self.__lds_stat,
            }
        self.func_list.append(self.lds_parse_tbl)

        self.asso_parse_tbl = {
            TOKEN_RELA   : self.__person_asso_rela,
            TOKEN_SOUR   : self.__person_asso_sour,
            TOKEN_NOTE   : self.__person_asso_note,
            TOKEN_RNOTE  : self.__person_asso_note,
            }
        self.func_list.append(self.asso_parse_tbl)

        self.citation_parse_tbl = {
            TOKEN_PAGE   : self.__citation_page,
            TOKEN_DATE   : self.__citation_date,
            TOKEN_DATA   : self.__citation_data,
            TOKEN_OBJE   : self.__citation_obje,
            TOKEN_REFN   : self.__citation_refn,
            TOKEN_EVEN   : self.__citation_even,
            TOKEN_IGNORE : self.__ignore,
            TOKEN__LKD   : self.__ignore,
            TOKEN_QUAY   : self.__citation_quay,
            TOKEN_NOTE   : self.__citation_note,
            TOKEN_RNOTE  : self.__citation_note,
            TOKEN_TEXT   : self.__citation_data_text,
            }
        self.func_list.append(self.citation_parse_tbl)

        self.media_parse_tbl = {
            TOKEN_FORM   : self.__media_ref_form,
            TOKEN_TITL   : self.__media_ref_titl,
            TOKEN_FILE   : self.__media_ref_file,
            TOKEN_NOTE   : self.__media_ref_note,
            TOKEN_RNOTE  : self.__media_ref_note,
            TOKEN_IGNORE : self.__ignore,
        }
        self.func_list.append(self.media_parse_tbl)

        self.parse_loc_tbl = {
            TOKEN_ADR1   : self.__location_adr1,
            TOKEN_ADR2   : self.__location_adr2,
            TOKEN_CITY   : self.__location_city,
            TOKEN_STAE   : self.__location_stae,
            TOKEN_POST   : self.__location_post,
            TOKEN_CTRY   : self.__location_ctry,
            # Not legal GEDCOM - not clear why these are included at this level
            TOKEN_ADDR   : self.__ignore,
            TOKEN_DATE   : self.__ignore, # there is nowhere to put a date
            TOKEN_NOTE   : self.__location_note,
            TOKEN_RNOTE  : self.__location_note,
            TOKEN__LOC   : self.__ignore,
            TOKEN__NAME  : self.__ignore,
            TOKEN_PHON   : self.__location_phone,
            TOKEN_IGNORE : self.__ignore,
            }
        self.func_list.append(self.parse_loc_tbl)

        #
        # Parse table for <<FAM_RECORD>> below the level 0 FAM tag
        #
        # n @<XREF:FAM>@   FAM                            {1:1}
        #   +1 <<FAMILY_EVENT_STRUCTURE>>                 {0:M}
        #   +1 HUSB @<XREF:INDI>@                         {0:1}
        #   +1 WIFE @<XREF:INDI>@                         {0:1}
        #   +1 CHIL @<XREF:INDI>@                         {0:M}
        #   +1 NCHI <COUNT_OF_CHILDREN>                   {0:1}
        #   +1 SUBM @<XREF:SUBM>@                         {0:M}
        #   +1 <<LDS_SPOUSE_SEALING>>                     {0:M}
        #   +1 <<SOURCE_CITATION>>                        {0:M}
        #   +1 <<MULTIMEDIA_LINK>>                        {0:M}
        #   +1 <<NOTE_STRUCTURE>>                         {0:M}
        #   +1 REFN <USER_REFERENCE_NUMBER>               {0:M}
        #   +1 RIN <AUTOMATED_RECORD_ID>                  {0:1}
        #   +1 <<CHANGE_DATE>>                            {0:1}

        self.family_func = {
            # +1 <<FAMILY_EVENT_STRUCTURE>>  {0:M}
            TOKEN_GEVENT : self.__family_std_event,
            TOKEN_EVEN   : self.__fam_even,
            # +1 HUSB @<XREF:INDI>@  {0:1}
            TOKEN_HUSB   : self.__family_husb,
            # +1 WIFE @<XREF:INDI>@  {0:1}
            TOKEN_WIFE   : self.__family_wife,
            # +1 CHIL @<XREF:INDI>@  {0:M}
            TOKEN_CHIL   : self.__family_chil,
            # +1 NCHI <COUNT_OF_CHILDREN>  {0:1}
            # +1 SUBM @<XREF:SUBM>@  {0:M}
            # +1 <<LDS_SPOUSE_SEALING>>  {0:M}
            TOKEN_SLGS   : self.__family_slgs,
            # +1 <<SOURCE_CITATION>>  {0:M}
            TOKEN_SOUR   : self.__family_source,
            # +1 <<MULTIMEDIA_LINK>>  {0:M}
            TOKEN_OBJE   : self.__family_object,
            # +1 <<NOTE_STRUCTURE>>  {0:M}
            TOKEN__COMM  : self.__family_comm,
            TOKEN_NOTE   : self.__family_note,
            TOKEN_RNOTE  : self.__family_note,
            # +1 REFN <USER_REFERENCE_NUMBER>  {0:M}
            TOKEN_REFN   : self.__family_cust_attr,
            # TYPE should be below REFN, but will work here anyway
            TOKEN_TYPE   : self.__family_cust_attr,
            # +1 RIN <AUTOMATED_RECORD_ID>  {0:1}
            # +1 <<CHANGE_DATE>>  {0:1}
            TOKEN_CHAN   : self.__family_chan,
            TOKEN_ENDL   : self.__ignore,
            TOKEN_ADDR   : self.__ignore,
            TOKEN_RIN    : self.__family_cust_attr,
            TOKEN_SUBM   : self.__ignore,
            TOKEN_ATTR   : self.__family_attr,
            }
        self.func_list.append(self.family_func)

        self.family_rel_tbl = {
            TOKEN__FREL  : self.__family_frel,
            TOKEN__MREL  : self.__family_mrel,
            TOKEN_ADOP   : self.__family_adopt,
            TOKEN__STAT  : self.__family_stat,
            }
        self.func_list.append(self.family_rel_tbl)

        #
        # Parse table for <<SOURCE_RECORD>> below the level 0 SOUR tag
        #
        # n @<XREF:SOUR>@ SOUR                            {1:1}
        #   +1 DATA                                       {0:1}
        #     +2 EVEN <EVENTS_RECORDED>                   {0:M}
        #       +3 DATE <DATE_PERIOD>                     {0:1}
        #       +3 PLAC <SOURCE_JURISDICTION_PLACE>       {0:1}
        #     +2 AGNC <RESPONSIBLE_AGENCY>                {0:1}
        #     +2 <<NOTE_STRUCTURE>>                       {0:M}
        #   +1 AUTH <SOURCE_ORIGINATOR>                   {0:1}
        #     +2 [CONT|CONC] <SOURCE_ORIGINATOR>          {0:M}
        #   +1 TITL <SOURCE_DESCRIPTIVE_TITLE>            {0:1}
        #     +2 [CONT|CONC] <SOURCE_DESCRIPTIVE_TITLE>   {0:M}
        #   +1 ABBR <SOURCE_FILED_BY_ENTRY>               {0:1}
        #   +1 PUBL <SOURCE_PUBLICATION_FACTS>            {0:1}
        #     +2 [CONT|CONC] <SOURCE_PUBLICATION_FACTS>   {0:M}
        #   +1 TEXT <TEXT_FROM_SOURCE>                    {0:1}
        #     +2 [CONT|CONC] <TEXT_FROM_SOURCE>           {0:M}
        #   +1 <<SOURCE_REPOSITORY_CITATION>>             {0:1}
        #   +1 <<MULTIMEDIA_LINK>>                        {0:M}
        #   +1 <<NOTE_STRUCTURE>>                         {0:M}
        #   +1 REFN <USER_REFERENCE_NUMBER>               {0:M}
        #     +2 TYPE <USER_REFERENCE_TYPE>               {0:1}
        #   +1 RIN <AUTOMATED_RECORD_ID>                  {0:1}
        #   +1 <<CHANGE_DATE>>                            {0:1}

        self.source_func = {
            TOKEN_TITL   : self.__source_title,
            TOKEN_TAXT   : self.__source_taxt_peri,
            TOKEN_PERI   : self.__source_taxt_peri,
            TOKEN_AUTH   : self.__source_auth,
            TOKEN_PUBL   : self.__source_publ,
            TOKEN_NOTE   : self.__source_note,
            TOKEN_RNOTE  : self.__source_note,
            TOKEN_TEXT   : self.__source_text,
            TOKEN_ABBR   : self.__source_abbr,
            TOKEN_REFN   : self.__source_attr,
            TOKEN_RIN    : self.__source_attr,
            TOKEN_REPO   : self.__source_repo,
            TOKEN_OBJE   : self.__source_object,
            TOKEN_CHAN   : self.__source_chan,
            TOKEN_MEDI   : self.__source_attr,
            TOKEN__NAME  : self.__source_attr,
            TOKEN_DATA   : self.__ignore,
            # TYPE should be below REFN, but will work here anyway
            TOKEN_TYPE   : self.__source_attr,
            TOKEN_CALN   : self.__ignore,
            # not legal, but Ultimate Family Tree does this
            TOKEN_DATE   : self.__ignore,
            TOKEN_IGNORE : self.__ignore,
        }
        self.func_list.append(self.source_func)

        #
        # Parse table for <<MULTIMEDIA_RECORD>> below the level 0 OBJE tag
        #
        # n @<XREF:OBJE>@ OBJE                            {1:1}
        #   +1 FORM <MULTIMEDIA_FORMAT>                   {1:1}
        #   +1 TITL <DESCRIPTIVE_TITLE>                   {0:1}
        #   +1 <<NOTE_STRUCTURE>>                         {0:M}
        #   +1 <<SOURCE_CITATION>>                        {0:M}
        #   +1 BLOB                                       {1:1}
        #     +2 CONT <ENCODED_MULTIMEDIA_LINE>           {1:M}
        #   +1 OBJE @<XREF:OBJE>@     /* chain to continued object */  {0:1}
        #   +1 REFN <USER_REFERENCE_NUMBER>               {0:M}
        #     +2 TYPE <USER_REFERENCE_TYPE>               {0:1}
        #   +1 RIN <AUTOMATED_RECORD_ID>                  {0:1}

        self.obje_func = {
            TOKEN_FORM   : self.__obje_form,
            TOKEN_TITL   : self.__obje_title,
            TOKEN_FILE   : self.__obje_file,
            TOKEN_NOTE   : self.__obje_note,
            TOKEN_RNOTE  : self.__obje_note,
            TOKEN_BLOB   : self.__obje_blob,
            TOKEN_REFN   : self.__obje_refn,
            TOKEN_TYPE   : self.__obje_type,
            TOKEN_RIN    : self.__obje_rin,
            TOKEN_CHAN   : self.__obje_chan,
            }
        self.func_list.append(self.obje_func)

        self.parse_addr_tbl = {
            TOKEN_DATE   : self.__address_date,
            TOKEN_ADR1   : self.__address_adr1,
            TOKEN_ADR2   : self.__address_adr2,
            TOKEN_CITY   : self.__address_city,
            TOKEN_STAE   : self.__address_state,
            TOKEN_POST   : self.__address_post,
            TOKEN_CTRY   : self.__address_country,
            TOKEN_PHON   : self.__ignore,
            TOKEN_SOUR   : self.__address_sour,
            TOKEN_NOTE   : self.__address_note,
            TOKEN_RNOTE  : self.__address_note,
            TOKEN__LOC   : self.__ignore,
            TOKEN__NAME  : self.__ignore,
            TOKEN_IGNORE : self.__ignore,
            TOKEN_TYPE   : self.__ignore,
            TOKEN_CAUS   : self.__ignore,
            }
        self.func_list.append(self.parse_addr_tbl)

        self.event_cause_tbl = {
            TOKEN_SOUR   : self.__event_cause_source,
            }
        self.func_list.append(self.event_cause_tbl)

        self.event_place_map = {
            TOKEN_NOTE   : self.__event_place_note,
            TOKEN_RNOTE  : self.__event_place_note,
            TOKEN_FORM   : self.__event_place_form,
            # Not legal.
            TOKEN_OBJE   : self.__event_place_object,
            TOKEN_SOUR   : self.__event_place_sour,
            TOKEN__LOC   : self.__ignore,
            TOKEN_MAP    : self.__place_map,
            # Not legal,  but generated by Ultimate Family Tree
            TOKEN_QUAY   : self.__ignore,
            }
        self.func_list.append(self.event_place_map)

        self.place_map_tbl = {
            TOKEN_LATI   : self.__place_lati,
            TOKEN_LONG   : self.__place_long,
            }
        self.func_list.append(self.place_map_tbl)

        self.repo_ref_tbl = {
            TOKEN_CALN   : self.__repo_ref_call,
            TOKEN_NOTE   : self.__repo_ref_note,
            TOKEN_RNOTE  : self.__repo_ref_note,
            TOKEN_MEDI   : self.__repo_ref_medi,
            TOKEN_IGNORE : self.__ignore,
            }
        self.func_list.append(self.repo_ref_tbl)

        self.parse_person_adopt = {
            TOKEN_ADOP   : self.__person_adopt_famc_adopt,
            }
        self.func_list.append(self.parse_person_adopt)

        self.opt_note_tbl = {
            TOKEN_RNOTE  : self.__optional_note,
            TOKEN_NOTE   : self.__optional_note,
            }
        self.func_list.append(self.opt_note_tbl)

        self.citation_data_tbl = {
            TOKEN_DATE   : self.__citation_data_date,
            TOKEN_TEXT   : self.__citation_data_text,
            TOKEN_RNOTE  : self.__citation_data_note,
            TOKEN_NOTE   : self.__citation_data_note,
            }
        self.func_list.append(self.citation_data_tbl)

        self.citation_even_tbl = {
            TOKEN_ROLE   : self.__citation_even_role,
            }
        self.func_list.append(self.citation_even_tbl)

        #
        # Parse table for <<HEADER>> record below the level 0 HEAD tag
        #
        # n HEAD                                          {1:1}
        #   +1 SOUR <APPROVED_SYSTEM_ID>                  {1:1}
        #     +2 VERS <VERSION_NUMBER>                    {0:1}
        #     +2 NAME <NAME_OF_PRODUCT>                   {0:1}
        #     +2 CORP <NAME_OF_BUSINESS>                  {0:1}
        #       +3 <<ADDRESS_STRUCTURE>>                  {0:1}
        #     +2 DATA <NAME_OF_SOURCE_DATA>               {0:1}
        #       +3 DATE <PUBLICATION_DATE>                {0:1}
        #       +3 COPR <COPYRIGHT_SOURCE_DATA>           {0:1}
        #   +1 DEST <RECEIVING_SYSTEM_NAME>               {0:1*}
        #   +1 DATE <TRANSMISSION_DATE>                   {0:1}
        #     +2 TIME <TIME_VALUE>                        {0:1}
        #   +1 SUBM @<XREF:SUBM>@                         {1:1}
        #   +1 SUBN @<XREF:SUBN>@                         {0:1}
        #   +1 FILE <FILE_NAME>                           {0:1}
        #   +1 COPR <COPYRIGHT_GEDCOM_FILE>               {0:1}
        #   +1 GEDC                                       {1:1}
        #     +2 VERS <VERSION_NUMBER>                    {1:1}
        #     +2 FORM <GEDCOM_FORM>                       {1:1}
        #   +1 CHAR <CHARACTER_SET>                       {1:1}
        #     +2 VERS <VERSION_NUMBER>                    {0:1}
        #   +1 LANG <LANGUAGE_OF_TEXT>                    {0:1}
        #   +1 PLAC                                       {0:1}
        #     +2 FORM <PLACE_HIERARCHY>                   {1:1}
        #   +1 NOTE <GEDCOM_CONTENT_DESCRIPTION>          {0:1}
        #     +2 [CONT|CONC] <GEDCOM_CONTENT_DESCRIPTION> {0:M}

        #  * NOTE: Submissions to the Family History Department for Ancestral
        #  File submission or for clearing temple ordinances must use a
        #  DESTination of ANSTFILE or TempleReady.

        self.head_parse_tbl = {
            TOKEN_SOUR   : self.__header_sour,
            TOKEN_NAME   : self.__header_sour_name, # This should be below SOUR
            TOKEN_VERS   : self.__header_sour_vers, # This should be below SOUR
            TOKEN_FILE   : self.__header_file,
            TOKEN_COPR   : self.__header_copr,
            TOKEN_SUBM   : self.__header_subm,
            TOKEN_CORP   : self.__ignore,           # This should be below SOUR
            TOKEN_DATA   : self.__ignore,       # This should be below SOUR
            TOKEN_SUBN   : self.__header_subn,
            TOKEN_LANG   : self.__header_lang,
            TOKEN_TIME   : self.__ignore,       # This should be below DATE
            TOKEN_DEST   : self.__header_dest,
            TOKEN_CHAR   : self.__header_char,
            TOKEN_GEDC   : self.__header_gedc,
            TOKEN__SCHEMA: self.__ignore,
            TOKEN_PLAC   : self.__header_plac,
            TOKEN_DATE   : self.__header_date,
            TOKEN_NOTE   : self.__header_note,
            }
        self.func_list.append(self.head_parse_tbl)

        self.header_sour_parse_tbl = {
            TOKEN_VERS   : self.__header_sour_vers,
            TOKEN_NAME   : self.__header_sour_name,
            TOKEN_CORP   : self.__header_sour_corp,
            TOKEN_DATA   : self.__header_sour_data,
            }
        self.func_list.append(self.header_sour_parse_tbl)

        self.header_sour_data = {
            TOKEN_DATE   : self.__header_sour_date,
            TOKEN_COPR   : self.__header_sour_copr,
            }
        self.func_list.append(self.header_sour_data)

        self.header_corp_addr = {
            TOKEN_ADDR   : self.__repo_addr,
            TOKEN_PHON   : self.__repo_phon,
            }
        self.func_list.append(self.header_corp_addr)

        self.header_subm = {
            TOKEN_NAME   : self.__header_subm_name,
            }
        self.func_list.append(self.header_subm)

        self.place_form = {
            TOKEN_FORM   : self.__place_form,
            }
        self.func_list.append(self.place_form)

        #
        # Parse table for <<NOTE_RECORD>> below the level 0 NOTE tag
        #
        # n @<XREF:NOTE>@ NOTE <SUBMITTER_TEXT>           {1:1}
        #   +1 [ CONC | CONT] <SUBMITTER_TEXT>            {0:M}
        #   +1 <<SOURCE_CITATION>>                        {0:M}
        #   +1 REFN <USER_REFERENCE_NUMBER>               {0:M}
        #     +2 TYPE <USER_REFERENCE_TYPE>               {0:1}
        #   +1 RIN <AUTOMATED_RECORD_ID>                  {0:1}
        #   +1 <<CHANGE_DATE>>                            {0:1}

        self.note_parse_tbl = {
            TOKEN_SOUR   : self.__ignore,
            TOKEN_REFN   : self.__ignore,
            TOKEN_RIN    : self.__ignore,
            TOKEN_CHAN   : self.__note_chan,
            }
        self.func_list.append(self.note_parse_tbl)

        # look for existing place titles, build a map
        self.place_names = defaultdict(list)
        cursor = dbase.get_place_cursor()
        data = next(cursor)
        while data:
            (handle, val) = data
            self.place_names[val[2]].append(handle)
            data = next(cursor)
        cursor.close()

        enc = stage_one.get_encoding()

        if enc == "ANSEL":
            rdr = AnselReader(ifile, self.__add_msg)
        elif enc in ("UTF-8", "UTF8"):
            rdr = UTF8Reader(ifile, self.__add_msg)
        elif enc in ("UTF-16LE", "UTF-16BE",  "UTF16", "UNICODE"):
            rdr = UTF16Reader(ifile, self.__add_msg)
        elif enc in ("CP1252", "WINDOWS-1252"):
            rdr = CP1252Reader(ifile, self.__add_msg)
        else:
            rdr = AnsiReader(ifile, self.__add_msg)

        self.lexer = Lexer(rdr, self.__add_msg)
        self.filename = filename
        self.backoff = False

        fullpath = os.path.normpath(os.path.abspath(filename))
        self.geddir = os.path.dirname(fullpath)

        self.error_count = 0
        amap = PERSONALCONSTANTATTRIBUTES

        self.attrs = list(amap.values())
        self.gedattr = dict([key, val] for val, key in amap.items())
        self.search_paths = []

    def parse_gedcom_file(self, use_trans=False):
        """
        Parses the opened GEDCOM file.

        LINEAGE_LINKED_GEDCOM: =
          0 <<HEADER>>                                    {1:1}
          0 <<SUBMISSION_RECORD>>                         {0:1}
          0 <<RECORD>>                                    {1:M}
          0 TRLR                                          {1:1}

        """
        no_magic = self.maxpeople < 1000
        with DbTxn(_("GEDCOM import"), self.dbase, not use_trans,
                   no_magic=no_magic) as self.trans:

            self.dbase.disable_signals()
            self.__parse_header_head()
            self.want_parse_warnings = False
            self.__parse_header()
            self.want_parse_warnings = True
            if self.use_def_src:
                self.dbase.add_source(self.def_src, self.trans)
            if self.default_tag and self.default_tag.handle is None:
                self.dbase.add_tag(self.default_tag, self.trans)
            self.__parse_record()
            self.__parse_trailer()
            for title, handle in self.inline_srcs.items():
                src = Source()
                src.set_handle(handle)
                src.set_title(title)
                self.dbase.add_source(src, self.trans)
            self.__clean_up()

            self.place_import.generate_hierarchy(self.trans)

        if not self.dbase.get_feature("skip-check-xref"):
            self.__check_xref()
        self.dbase.enable_signals()
        self.dbase.request_rebuild()
        if self.number_of_errors == 0:
            message  = _("GEDCOM import report: No errors detected")
        else:
            message = _("GEDCOM import report: %s errors detected") % \
                self.number_of_errors
        if hasattr(self.user.uistate, 'window'):
            parent_window = self.user.uistate.window
        else:
            parent_window = None
        self.user.info(message, "".join(self.errors),
                       parent=parent_window, monospaced=True)

    def __clean_up(self):
        """
        Break circular references to parsing methods stored in dictionaries
        to aid garbage collection
        """
        for func_map in self.func_list:
            for key in list(func_map.keys()):
                del func_map[key]
            del func_map
        del self.func_list
        del self.update
        self.lexer.clean_up()

    def __find_person_handle(self, gramps_id):
        """
        Return the database handle associated with the person's GRAMPS ID
        """
        return self.__find_from_handle(gramps_id, self.gid2id)

    def __find_family_handle(self, gramps_id):
        """
        Return the database handle associated with the family's GRAMPS ID
        """
        return self.__find_from_handle(gramps_id, self.fid2id)

    def __find_media_handle(self, gramps_id):
        """
        Return the database handle associated with the media object's GRAMPS ID
        """
        return self.__find_from_handle(gramps_id, self.oid2id)

    def __find_note_handle(self, gramps_id):
        """
        Return the database handle associated with the media object's GRAMPS ID
        """
        return self.__find_from_handle(gramps_id, self.nid2id)

    def __find_or_create_person(self, gramps_id):
        """
        Finds or creates a person based on the GRAMPS ID. If the ID is
        already used (is in the db), we return the item in the db. Otherwise,
        we create a new person, assign the handle and GRAMPS ID.
        """
        person = Person()
        intid = self.gid2id.get(gramps_id)
        if self.dbase.has_person_handle(intid):
            person.unserialize(self.dbase.get_raw_person_data(intid))
        else:
            intid = self.__find_from_handle(gramps_id, self.gid2id)
            person.set_handle(intid)
            person.set_gramps_id(gramps_id)
        return person

    def __find_or_create_family(self, gramps_id):
        """
        Finds or creates a family based on the GRAMPS ID. If the ID is
        already used (is in the db), we return the item in the db. Otherwise,
        we create a new family, assign the handle and GRAMPS ID.
        """
        family = Family()
        # Add a counter for reordering the children later:
        family.child_ref_count = 0
        intid = self.fid2id.get(gramps_id)
        if self.dbase.has_family_handle(intid):
            family.unserialize(self.dbase.get_raw_family_data(intid))
        else:
            intid = self.__find_from_handle(gramps_id, self.fid2id)
            family.set_handle(intid)
            family.set_gramps_id(gramps_id)
        return family

    def __find_or_create_media(self, gramps_id):
        """
        Finds or creates a media object based on the GRAMPS ID. If the ID is
        already used (is in the db), we return the item in the db. Otherwise,
        we create a new media object, assign the handle and GRAMPS ID.
        """
        obj = Media()
        intid = self.oid2id.get(gramps_id)
        if self.dbase.has_media_handle(intid):
            obj.unserialize(self.dbase.get_raw_media_data(intid))
        else:
            intid = self.__find_from_handle(gramps_id, self.oid2id)
            obj.set_handle(intid)
            obj.set_gramps_id(gramps_id)
        return obj

    def __find_or_create_source(self, gramps_id):
        """
        Find or create a source based on the GRAMPS ID.

        If the ID is already used (is in the db), we return the item in the
        db. Otherwise, we create a new source, assign the handle and GRAMPS ID.

        """
        obj = Source()
        intid = self.sid2id.get(gramps_id)
        if self.dbase.has_source_handle(intid):
            obj.unserialize(self.dbase.get_raw_source_data(intid))
        else:
            intid = self.__find_from_handle(gramps_id, self.sid2id)
            obj.set_handle(intid)
            obj.set_gramps_id(gramps_id)
        return obj

    def __find_or_create_repository(self, gramps_id):
        """
        Finds or creates a repository based on the GRAMPS ID. If the ID is
        already used (is in the db), we return the item in the db. Otherwise,
        we create a new repository, assign the handle and GRAMPS ID.

        Some GEDCOM "flavors" destroy the specification, and declare the
        repository inline instead of in a object.
        """
        repository = Repository()
        intid = self.rid2id.get(gramps_id)
        if self.dbase.has_repository_handle(intid):
            repository.unserialize(self.dbase.get_raw_repository_data(intid))
        else:
            intid = self.__find_from_handle(gramps_id, self.rid2id)
            repository.set_handle(intid)
            repository.set_gramps_id(gramps_id)
        return repository

    def __find_or_create_note(self, gramps_id):
        """
        Finds or creates a repository based on the GRAMPS ID. If the ID is
        already used (is in the db), we return the item in the db. Otherwise,
        we create a new repository, assign the handle and GRAMPS ID.

        Some GEDCOM "flavors" destroy the specification, and declare the
        repository inline instead of in a object.
        """
        note = Note()
        if not gramps_id:
            need_commit = True
            gramps_id = self.dbase.find_next_note_gramps_id()
        else:
            need_commit = False

        intid = self.nid2id.get(gramps_id)
        if self.dbase.has_note_handle(intid):
            note.unserialize(self.dbase.get_raw_note_data(intid))
        else:
            intid = self.__find_from_handle(gramps_id, self.nid2id)
            note.set_handle(intid)
            note.set_gramps_id(gramps_id)
        if need_commit:
            self.dbase.add_note(note, self.trans)
        return note

    def __loc_is_empty(self, location):
        """
        Determines whether a location is empty.

        @param location: The current location
        @type location: gen.lib.Location
        @return True of False
        """
        if location is None:
            return True
        elif location.serialize() == self._EMPTY_LOC:
            return True
        elif location.is_empty():
            return True
        return False

    def __find_place(self, title, location, placeref_list):
        """
        Finds an existing place based on the title and primary location.

        @param title: The place title
        @type title: string
        @param location: The current location
        @type location: gen.lib.Location
        @return gen.lib.Place
        """
        for place_handle in self.place_names[title]:
            place = self.dbase.get_place_from_handle(place_handle)
            if place.get_title() == title:
                if self.__loc_is_empty(location) and \
                   self.__loc_is_empty(self.__get_first_loc(place)) and \
                   place.get_placeref_list() == placeref_list:
                    return place
                elif (not self.__loc_is_empty(location) and \
                      not self.__loc_is_empty(self.__get_first_loc(place)) and
                      self.__get_first_loc(place).is_equivalent(location) == IDENTICAL) and \
                      place.get_placeref_list() == placeref_list:
                    return place
        return None

    def __add_place(self, event, sub_state):
        """
        Add a new place to an event if not already present, or update a
        place.

        @param event: The event
        @type event: gen.lib.Event
        @param substate: The sub-state for PLAC or ADDR elements (i.e. parsed by
        event_parse_tbl)
        @type sub_state: CurrentState
        """
        if sub_state.place:
            # see whether this place already exists
            place = self.__find_place(sub_state.place.get_title(),
                                      self.__get_first_loc(sub_state.place),
                                      sub_state.place.get_placeref_list())
            if place is None:
                place = sub_state.place
                place_title = place_displayer.display(self.dbase, place)
                location = sub_state.pf.load_place(self.place_import, place, place_title)
                self.dbase.add_place(place, self.trans)
                # if 'location was created, then store it, now that we have a handle.
                if location:
                    self.place_import.store_location(location, place.handle)
                self.place_names[place.get_title()].append(place.get_handle())
                event.set_place_handle(place.get_handle())
            else:
                place.merge(sub_state.place)
                place_title = place_displayer.display(self.dbase, place)
                location = sub_state.pf.load_place(self.place_import, place, place_title)
                self.dbase.commit_place(place, self.trans)
                if location:
                    self.place_import.store_location(location, place.handle)
                event.set_place_handle(place.get_handle())

    def __find_file(self, fullname, altpath):
        tries = []
        fullname = fullname.replace('\\', os.path.sep)
        tries.append(fullname)

        try:
            if os.path.isfile(fullname):
                return (1, fullname)
        except UnicodeEncodeError:
            # FIXME: problem possibly caused by umlaut/accented character
            # in filename
            return (0, tries)
        other = os.path.join(altpath, fullname)
        tries.append(other)
        if os.path.isfile(other):
            return (1, other)
        other = os.path.join(altpath, os.path.basename(fullname))
        tries.append(other)
        if os.path.isfile(other):
            return (1, other)
        if len(fullname) > 3:
            if fullname[1] == ':':
                fullname = fullname[2:]
                for path in self.search_paths:
                    other = os.path.normpath("%s/%s" % (path, fullname))
                    tries.append(other)
                    if os.path.isfile(other):
                        return (1, other)
            return (0, tries)
        else:
            return (0, tries)

    def __get_next_line(self):
        """
        Get the next line for analysis from the lexical analyzer. Return the
        same value if the _backup flag is set.
        """
        if not self.backoff:
            self.groups = self.lexer.readline()
            self.update()

            # EOF ?
            if not self.groups:
                self.backoff = False
                # We will add the truncation warning message to the error
                # messages report, even though it probably won't be reported
                # because the exception below gets raised before the report is
                # produced. We do this in case __add_msg is changed in the
                # future to do something else
                self.__add_msg(self.__TRUNC_MSG)
                self.groups = None
                raise GedcomError(self.__TRUNC_MSG)

        self.backoff = False
        return self.groups

    def __undefined(self, line, state):
        """
        @param line: The current line in GedLine format
        @type line: GedLine
        @param state: The current state
        @type state: CurrentState
        """
        self.__not_recognized(line, state.level+1, state)

    def __ignore(self, line, state):
        """
        Ignores an unsupported tag

        @param line: The current line in GedLine format
        @type line: GedLine
        @param state: The current state
        @type state: CurrentState
        """
        self.__add_msg(_("Tag recognized but not supported"), line, state)
        self.__skip_subordinate_levels(state.level+1, state)

    def __not_recognized(self, line, level, state):
        """
        Prints a message when an undefined token is found. All subordinate items
        to the current item are ignored.

        @param level: Current level in the file
        @type level: int
        """
        self.__add_msg(_("Line ignored as not understood"), line, state)
        self.__skip_subordinate_levels(level, state)

    def __skip_record(self, line, state):
        """
        @param line: The current line in GedLine format
        @type line: GedLine
        @param state: The current state
        @type state: CurrentState
        """
        self.__skip_subordinate_levels(2, state)

    def __skip_subordinate_levels(self, level, state):
        """
        Skip add lines of the specified level or lower.
        """
        skips = 0
        while True:
            line = self.__get_next_line()
            if self.__level_is_finished(line, level):
                if skips:
                    # This improves formatting when there are long sequences of
                    # skipped lines
                    self.__add_msg("", None, None)
                return
            self.__add_msg(_("Skipped subordinate line"), line, state)
            skips += 1

    def __level_is_finished(self, text, level):
        """
        Check to see if the level has been completed, indicated by finding
        a level indiciated by the passed level value. If the level is finished,
        then make sure to call self._backup to reset the text pointer.
        """
        done = text.level < level
        if done:
            self._backup()
        return done

    def __add_msg(self, problem, line=None, state=None):
        if problem != "":
            self.number_of_errors += 1
        if line:
            prob_width = 66
            problem = problem.ljust(prob_width)[0:(prob_width-1)]
            text = str(line.data).replace("\n", "\n".ljust(prob_width + 22))
            message = "%s   Line %5d: %s %s %s\n" % (problem, line.line,
                                                       line.level,
                                                       line.token_text,
                                                       text)
        else:
            message = problem + "\n"
        if state:
            state.msg += message
        self.errors.append(message)

    def __check_msgs(self, record_name, state, obj):
        if state.msg == "":
            return
        message = _("Records not imported into ") + record_name + ":\n\n" + \
                    state.msg
        new_note = Note()
        tag = StyledTextTag(StyledTextTagType.FONTFACE, 'Monospace',
                            [(0, len(message))])
        text = StyledText(message, [tag])
        new_note.set_styledtext(text)
        new_note.set_handle(create_id())
        note_type = NoteType()
        note_type.set((NoteType.CUSTOM, _("GEDCOM import")))
        new_note.set_type(note_type)
        self.dbase.add_note(new_note, self.trans)
        # If possible, attach the note to the relevant object
        if obj:
            obj.add_note(new_note.get_handle())

    def _backup(self):
        """
        Set the _backup flag so that the current line can be accessed by the
        next level up.
        """
        self.backoff = True

    def __check_xref(self):

        def __check(map, trans, class_func, commit_func, gramps_id2handle, msg):
            for input_id, gramps_id in map.map().items():
                # Check whether an object exists for the mapped gramps_id
                bgramps_id = gramps_id.encode('utf-8')
                if not trans.get(bgramps_id):
                    handle = self.__find_from_handle(gramps_id,
                                                     gramps_id2handle)
                    if msg == "FAM":
                        make_unknown(gramps_id, self.explanation.handle,
                                           class_func, commit_func, self.trans,
                                           db=self.dbase)
                        self.__add_msg(_("Error: %(msg)s  '%(gramps_id)s'"
                                         " (input as @%(xref)s@) not in input"
                                         " GEDCOM. Record synthesised") %
                                         {'msg' : msg, 'gramps_id' : gramps_id,
                                          'xref' : input_id})
                    else:
                        make_unknown(gramps_id, self.explanation.handle,
                                           class_func, commit_func, self.trans)
                        self.missing_references +=1
                        self.__add_msg(_("Error: %(msg)s '%(gramps_id)s'"
                                         " (input as @%(xref)s@) not in input"
                                         " GEDCOM. Record with typifying"
                                         " attribute 'Unknown' created") %
                                         {'msg' : msg, 'gramps_id' : gramps_id,
                                          'xref' : input_id})

        self.explanation = create_explanation_note(self.dbase)

        self.missing_references = 0
        previous_errors = self.number_of_errors
        __check(self.pid_map, self.dbase.id_trans, self.__find_or_create_person,
                self.dbase.commit_person, self.gid2id, "INDI")
        __check(self.fid_map, self.dbase.fid_trans, self.__find_or_create_family,
                self.dbase.commit_family, self.fid2id, "FAM")
        __check(self.sid_map, self.dbase.sid_trans, self.__find_or_create_source,
                self.dbase.commit_source, self.sid2id, "SOUR")
        __check(self.oid_map, self.dbase.oid_trans, self.__find_or_create_media,
                self.dbase.commit_media, self.oid2id, "OBJE")
        __check(self.rid_map, self.dbase.rid_trans, self.__find_or_create_repository,
                self.dbase.commit_repository, self.rid2id, "REPO")
        __check(self.nid_map, self.dbase.nid_trans, self.__find_or_create_note,
                self.dbase.commit_note, self.nid2id, "NOTE")

        # Check persons membership in referenced families
        def __input_fid(gramps_id):
            for (k,v) in self.fid_map.map().items():
                if v == gramps_id:
                    return k

        for input_id, gramps_id in self.pid_map.map().items():
            person_handle = self.__find_from_handle(gramps_id, self.gid2id)
            person = self.dbase.get_person_from_handle(person_handle)
            for family_handle in person.get_family_handle_list():
                family = self.dbase.get_family_from_handle(family_handle)
                if family and family.get_father_handle() != person_handle and \
                       family.get_mother_handle() != person_handle:
                    person.remove_family_handle(family_handle)
                    self.dbase.commit_person(person, self.trans)
                    self.__add_msg(_("Error: family '%(family)s' (input as"
                                     " @%(orig_family)s@) person %(person)s"
                                     " (input as %(orig_person)s) is not a"
                                     " member of the referenced family."
                                     " Family reference removed from person") %
                                     {'family' : family.gramps_id,
                                      'orig_family' :
                                            __input_fid(family.gramps_id),
                                      'person' : person.gramps_id,
                                      'orig_person' : input_id})

        def __input_pid(gramps_id):
            for (k,v) in self.pid_map.map().items():
                if v == gramps_id:
                    return k

        for input_id, gramps_id in self.fid_map.map().items():
            family_handle = self.__find_from_handle(gramps_id, self.fid2id)
            family = self.dbase.get_family_from_handle(family_handle)
            father_handle = family.get_father_handle()
            mother_handle = family.get_mother_handle()

            if father_handle:
                father = self.dbase.get_person_from_handle(father_handle)
                if father and \
                    family_handle not in father.get_family_handle_list():
                    father.add_family_handle(family_handle)
                    self.dbase.commit_person(father, self.trans)
                    self.__add_msg("Error: family '%(family)s' (input as"
                                   " @%(orig_family)s@) father '%(father)s'"
                                   " (input as '%(orig_father)s') does not refer"
                                   " back to the family. Reference added." %
                                   {'family' : family.gramps_id,
                                    'orig_family' : input_id,
                                    'father' : father.gramps_id,
                                    'orig_father' :
                                            __input_pid(father.gramps_id)})

            if mother_handle:
                mother = self.dbase.get_person_from_handle(mother_handle)
                if mother and \
                    family_handle not in mother.get_family_handle_list():
                    mother.add_family_handle(family_handle)
                    self.dbase.commit_person(mother, self.trans)
                    self.__add_msg("Error: family '%(family)s' (input as"
                                   " @%(orig_family)s@) mother '%(mother)s'"
                                   " (input as '%(orig_mother)s') does not refer"
                                   " back to the family. Reference added." %
                                   {'family' : family.gramps_id,
                                    'orig_family' : input_id,
                                    'mother' : mother.gramps_id,
                                    'orig_mother' :
                                            __input_pid(mother.gramps_id)})

            for child_ref in family.get_child_ref_list():
                child_handle = child_ref.ref
                child = self.dbase.get_person_from_handle(child_handle)
                if child:
                    if family_handle not in \
                        child.get_parent_family_handle_list():
                        # The referenced child has no reference to the family.
                        # There was a link from the FAM record to the child, but
                        # no FAMC link from the child to the FAM.
                        child.add_parent_family_handle(family_handle)
                        self.dbase.commit_person(child, self.trans)
                        self.__add_msg("Error: family '%(family)s' (input as"
                                       " @%(orig_family)s@) child '%(child)s'"
                                       " (input as '%(orig_child)s') does not "
                                       "refer back to the family. "
                                       "Reference added." %
                                       {'family' : family.gramps_id,
                                        'orig_family' : input_id,
                                        'child' : child.gramps_id,
                                        'orig_child' :
                                                __input_pid(child.gramps_id)})

        if self.missing_references:
            self.dbase.commit_note(self.explanation, self.trans, time.time())
            txt = _("\nThe imported file was not self-contained.\n"
                     "To correct for that, %(new)d objects were created and\n"
                     "their typifying attribute was set to 'Unknown'.\n"
                     "Where possible these 'Unknown' objects are \n"
                     "referenced by note %(unknown)s.\n"
                     ) % {'new': self.missing_references, 'unknown': self.explanation.gramps_id}
            self.__add_msg(txt)
            self.number_of_errors -= 1

    def __merge_address(self, free_form_address, addr, line, state):
        """
        Merge freeform and structured addrssses.
        n ADDR <ADDRESS_LINE> {0:1}
        +1 CONT <ADDRESS_LINE> {0:M}
        +1 ADR1 <ADDRESS_LINE1> {0:1}  (Street)
        +1 ADR2 <ADDRESS_LINE2> {0:1}  (Locality)
        +1 CITY <ADDRESS_CITY> {0:1}
        +1 STAE <ADDRESS_STATE> {0:1}
        +1 POST <ADDRESS_POSTAL_CODE> {0:1}
        +1 CTRY <ADDRESS_COUNTRY> {0:1}

        This is done along the lines suggested by Tamura Jones in
        http://www.tamurajones.net/GEDCOMADDR.xhtml as a result of bug 6382.
        "When a GEDCOM reader encounters a double address, it should read the
        structured address. ... A GEDCOM reader that does verify that the
        addresses are the same should issue an error if they are not".

        This is called for SUBMitter addresses (__subm_addr), INDIvidual
        addresses (__person_addr), REPO addresses and HEADer corp address
        (__repo_address) and EVENt addresses (__event_adr).

        The structured address (if any) will have been accumulated into an
        object of type LocationBase, which will either be a Location, or an
        Address object.

        If ADDR is provided, but none of ADR1, ADR2, CITY, STAE, or POST (not
        CTRY), then Street is set to the freeform address. N.B. this is a change
        for Repository addresses and HEADer Corp address where previously the
        free-form address was deconstrucated into different structured
        components. N.B. PAF provides a free-form address and a country, so this
        allows for that case.

        If both forms of address are provided, then the structured address is
        used, and if the ADDR/CONT contains anything not in the structured
        address, a warning is issued.

        If just ADR1, ADR2, CITY, STAE, POST or CTRY are provided (this is not
        actually legal GEDCOM symtax, but may be possible by GEDCOM extensions)
        then just the structrued address is used.
        The routine returns a string suitable for a title.
        """
        title = ''
        free_form_address = free_form_address.replace('\n', ', ')
        if not (addr.get_street() or addr.get_locality() or
                addr.get_city() or addr.get_state() or
                addr.get_postal_code()):

            addr.set_street(free_form_address)
            return free_form_address
        else:
            # structured address provided
            addr_list = free_form_address.split(",")
            str_list = []
            for func in (addr.get_street(), addr.get_locality(),
                         addr.get_city(), addr.get_state(),
                         addr.get_postal_code(), addr.get_country()):
                str_list += [i.strip(',' + string.whitespace) for i in func.split("\n")]
            for elmn in addr_list:
                if elmn.strip(',' + string.whitespace) not in str_list:
                    # message means that the element %s was ignored, but
                    # expressed the wrong way round because the message is
                    # truncated for output
                    self.__add_msg(_("ADDR element ignored '%s'"
                                     % elmn), line, state)
            # The free-form address ADDR is discarded
            # Assemble a title out of structured address
            for elmn in str_list:
                if elmn:
                    if title != '':
                        title += ', '
                    title += elmn
            return title

    def __parse_trailer(self):
        """
        Looks for the expected TRLR token
        """
        try:
            line = self.__get_next_line()
            if line and line.token != TOKEN_TRLR:
                state = CurrentState()
                self.__not_recognized(line, 0, state)
                self.__check_msgs(_("TRLR (trailer)"), state, None)
        except TypeError:
            return

    def __parse_submitter(self, line):
        """
        Parses the submitter data

        n @<XREF:SUBM>@ SUBM
          +1 NAME <SUBMITTER_NAME>
          +1 <<ADDRESS_STRUCTURE>>
          +1 <<MULTIMEDIA_LINK>>
          +1 LANG <LANGUAGE_PREFERENCE>
          +1 RFN <SUBMITTER_REGISTERED_RFN>
          +1 RIN <AUTOMATED_RECORD_ID>
          +1 <<CHANGE_DATE>>
        """
        researcher = Researcher()
        state = CurrentState()
        state.res = researcher
        state.level = 1
        repo = Repository()
        state.repo = repo
        self.__parse_level(state, self.subm_parse_tbl, self.__undefined)
        # If this is the submitter that we were told about in the HEADer, then
        # we will need to update the researcher
        if line.token_text == self.subm and self.import_researcher:
            self.dbase.set_researcher(state.res)

        localized_submitter = _("(Submitter):")
        if state.res.get_name() == "":
            submitter_name = "SUBM %s @%s@" % ( localized_submitter,
                                                line.token_text )
        else:
            submitter_name = "SUBM %s (@%s@) %s" % ( localized_submitter,
                                                     line.token_text,
                                                     state.res.get_name() )
        if self.use_def_src:
            repo.set_name(submitter_name)
            repo.set_handle(create_id())
            repo.set_gramps_id(self.dbase.find_next_repository_gramps_id())

            addr = Address()
            addr.set_street(state.res.get_address())
            addr.set_locality(state.res.get_locality())
            addr.set_city(state.res.get_city())
            addr.set_state(state.res.get_state())
            addr.set_country(state.res.get_country())
            addr.set_postal_code(state.res.get_postal_code())
            addr.set_county(state.res.get_county())
            addr.set_phone(state.res.get_phone())
            repo.add_address(addr)

            if state.res.get_email():
                url = Url()
                url.set_path(state.res.get_email())
                url.set_type(UrlType(UrlType.EMAIL))
                repo.add_url(url)

            rtype = RepositoryType()
            rtype.set((RepositoryType.CUSTOM, _('GEDCOM data')))
            repo.set_type(rtype)
            self.__check_msgs(submitter_name, state, repo)
            self.dbase.commit_repository(repo, self.trans, state.repo.change)
            repo_ref = RepoRef()
            repo_ref.set_reference_handle(repo.handle)
            mtype = SourceMediaType()
            mtype.set((SourceMediaType.UNKNOWN, ''))
            repo_ref.set_media_type(mtype)
            self.def_src.add_repo_reference(repo_ref)
            self.dbase.commit_source(self.def_src, self.trans)
        else:
            self.__check_msgs(submitter_name, state, None)


    def __parse_record(self):
        """
        Parse the top level (0 level) instances.
        RECORD: =
          [
          n <<FAM_RECORD>>                                {1:1}
          |
          n <<INDIVIDUAL_RECORD>>                         {1:1}
          |
          n <<MULTIMEDIA_RECORD>>                         {1:M}
          |
          n <<NOTE_RECORD>>                               {1:1}
          |
          n <<REPOSITORY_RECORD>>                         {1:1}
          |
          n <<SOURCE_RECORD>>                             {1:1}
          |
          n <<SUBMITTER_RECORD>>                          {1:1}
          ]

        This also deals with the SUBN (submission) record, of which there should
        be exactly one.
        """
        while True:
            line = self.__get_next_line()
            key = line.data
            if not line or line.token == TOKEN_TRLR:
                self._backup()
                break
            if line.token == TOKEN_UNKNOWN:
                state = CurrentState()
                self.__add_msg(_("Unknown tag"), line, state)
                self.__skip_subordinate_levels(1, state)
                self.__check_msgs(_("Top Level"), state, None)
            elif key in ("FAM", "FAMILY"):
                self.__parse_fam(line)
            elif key in ("INDI", "INDIVIDUAL"):
                self.__parse_indi(line)
            elif key in ("OBJE", "OBJECT"):
                self.__parse_obje(line)
            elif key in ("REPO", "REPOSITORY"):
                self.__parse_repo(line)
            elif key in ("SUBM", "SUBMITTER"):
                self.__parse_submitter(line)
            elif key in ("SUBN"):
                state = CurrentState()
                self.__parse_submission(line, state)
                self.__check_msgs(_("Top Level"), state, None)
            elif line.token in (TOKEN_SUBM, TOKEN_SUBN, TOKEN_IGNORE):
                state = CurrentState()
                self.__skip_subordinate_levels(1, state)
                self.__check_msgs(_("Top Level"), state, None)
            elif key in ("SOUR", "SOURCE"):
                self.__parse_source(line.token_text, 1)
            elif (line.data.startswith("SOUR ") or
                  line.data.startswith("SOURCE ")):
                # A source formatted in a single line, for example:
                # 0 @S62@ SOUR This is the title of the source
                source = self.__find_or_create_source(self.sid_map[line.data])
                source.set_title(line.data[5:])
                self.dbase.commit_source(source, self.trans)
            elif key[0:4] == "NOTE":
                try:
                    line.data = line.data[5:]
                except:
                    # don't think this path is ever taken, but if it is..
                    # ensure a message is emitted & subordinates skipped
                    line.data = None
                self.__parse_inline_note(line, 1)
            else:
                state = CurrentState()
                self.__not_recognized(line, 1, state)
                self.__check_msgs(_("Top Level"), state, None)

    def __parse_level(self, state, __map, default):
        """
        Loop trough the current GEDCOM level, calling the appropriate
        functions associated with the TOKEN.

        If no matching function for the token is found, the default function
        is called instead.

        """
        while True:
            line = self.__get_next_line()
            if line.level < state.level:
                self.backoff = True
                return
            else:
                func = __map.get(line.token, default)
                func(line, state)

    #----------------------------------------------------------------------
    #
    # INDI parsing
    #
    #----------------------------------------------------------------------

    def __parse_indi(self, line):
        """
        Handling of the GEDCOM INDI tag and all lines subordinate to the current
        line.

        n  @XREF:INDI@ INDI {1:1}
          +1 RESN <RESTRICTION_NOTICE> {0:1}
          +1 <<PERSONAL_NAME_STRUCTURE>> {0:M}
          +1 SEX <SEX_VALUE> {0:1}
          +1 <<INDIVIDUAL_EVENT_STRUCTURE>> {0:M}
          +1 <<INDIVIDUAL_ATTRIBUTE_STRUCTURE>> {0:M}
          +1 <<LDS_INDIVIDUAL_ORDINANCE>> {0:M}
          +1 <<CHILD_TO_FAMILY_LINK>> {0:M}
          +1 <<SPOUSE_TO_FAMILY_LINK>> {0:M}
          +1 SUBM @<XREF:SUBM>@ {0:M}
          +1 <<ASSOCIATION_STRUCTURE>> {0:M}
          +1 ALIA @<XREF:INDI>@ {0:M}
          +1 ANCI @<XREF:SUBM>@ {0:M}
          +1 DESI @<XREF:SUBM>@ {0:M}
          +1 <<SOURCE_CITATION>> {0:M}
          +1 <<MULTIMEDIA_LINK>> {0:M}
          +1 <<NOTE_STRUCTURE>> {0:M}
          +1 RFN <PERMANENT_RECORD_FILE_NUMBER> {0:1}
          +1 AFN <ANCESTRAL_FILE_NUMBER> {0:1}
          +1 REFN <USER_REFERENCE_NUMBER> {0:M}
          +2 TYPE <USER_REFERENCE_TYPE> {0:1}
          +1 RIN <AUTOMATED_RECORD_ID> {0:1}
          +1 <<CHANGE_DATE>> {0:1}
        """

        # find the person
        real_id = self.pid_map[line.token_text]
        person = self.__find_or_create_person(real_id)

        # set up the state for the parsing
        state = CurrentState(person=person, level=1)

        # do the actual parsing
        self.__parse_level(state, self.indi_parse_tbl, self.__person_event)

        # Add the default reference if no source has found
        self.__add_default_source(person)

        # Add a default tag if provided
        self.__add_default_tag(person)

        self.__check_msgs(_("INDI (individual) Gramps ID %s") %
                          person.get_gramps_id(), state, person)
        # commit the person to the database
        self.dbase.commit_person(person, self.trans, state.person.change)

    def __person_sour(self, line, state):
        """
        @param line: The current line in GedLine format
        @type line: GedLine
        @param state: The current state
        @type state: CurrentState
        """
        citation_handle = self.handle_source(line, state.level, state)
        state.person.add_citation(citation_handle)

    def __person_attr(self, line, state):
        """
        @param line: The current line in GedLine format
        @type line: GedLine
        @param state: The current state
        @type state: CurrentState
        """
        attr = Attribute()
        attr.set_type((AttributeType.CUSTOM, line.token_text))
        attr.set_value(line.data)
        state.person.add_attribute(attr)

    def __person_event(self, line, state):
        """
        @param line: The current line in GedLine format
        @type line: GedLine
        @param state: The current state
        @type state: CurrentState
        """
        # We can get here when a tag that is not valid in the indi_parse_tbl
        # parse table is encountered. It is remotely possible that this is
        # actally a DATE tag, in which case line.data will be a date object, so
        # we need to convert it back to a string here.
        event_ref = self.__build_event_pair(state, EventType.CUSTOM,
                                            self.event_parse_tbl,
                                            str(line.data))
        state.person.add_event_ref(event_ref)

    def __fam_even(self, line, state):
        """
        @param line: The current line in GedLine format
        @type line: GedLine
        @param state: The current state
        @type state: CurrentState
        """
        event_ref = self.__build_family_event_pair(state,
                                                   EventType.CUSTOM,
                                                   self.event_parse_tbl,
                                                   line.data)
        state.family.add_event_ref(event_ref)

    def __person_chan(self, line, state):
        """
        @param line: The current line in GedLine format
        @type line: GedLine
        @param state: The current state
        @type state: CurrentState
        """
        self.__parse_change(line, state.person, state.level+1, state)

    def __person_resn(self, line, state):
        """
        Parses the RESN tag, adding it as an attribute.

        @param line: The current line in GedLine format
        @type line: GedLine
        @param state: The current state
        @type state: CurrentState
        """
        attr = Attribute()
        attr.set_type((AttributeType.CUSTOM, 'RESN'))
        state.person.add_attribute(attr)

    def __person_alt_name(self, line, state):
        """
        This parses the standard GEDCOM structure:

        n  @XREF:INDI@ INDI {1:1}
          +1 ALIA @<XREF:INDI>@ {0:M}

        The ALIA tag is supposed to cross reference another person. We will
        store this in the Association record.

        ALIA {ALIAS}: = An indicator to link different record descriptions of a
        person who may be the same person.

        Some systems use the ALIA tag as an alternate NAME tag, which is not
        legal in GEDCOM, but oddly enough, is easy to support. This parses the
        illegal (ALIA or ALIAS) or non-standard (_ALIA) GEDCOM. "1 ALIA" is used
        by Family Tree Maker and Reunion. "1 ALIAS" and "1 _ALIA" do not appear
        to be used.

        n  @XREF:INDI@ INDI                        {1:1}
          +1  <ALIA> <NAME_PERSONAL>               {1:1}
            +2 NPFX <NAME_PIECE_PREFIX>            {0:1}
            +2 GIVN <NAME_PIECE_GIVEN>             {0:1}
            +2 NICK <NAME_PIECE_NICKNAME>          {0:1}
            +2 SPFX <NAME_PIECE_SURNAME_PREFIX>    {0:1}
            +2 SURN <NAME_PIECE_SURNAME>           {0:1}
            +2 NSFX <NAME_PIECE_SUFFIX>            {0:1}
            +2 <<SOURCE_CITATION>>                 {0:M}
              +3 <<NOTE_STRUCTURE>>                {0:M}
              +3 <<MULTIMEDIA_LINK>>               {0:M}
            +2 <<NOTE_STRUCTURE>>                  {0:M}
        where <ALIA> == ALIA | _ALIA | ALIAS

        @param line: The current line in GedLine format
        @type line: GedLine
        @param state: The current state
        @type state: CurrentState
        """
        if line.data == '':
            self.__add_msg(_("Empty Alias <NAME PERSONAL> ignored"), line, state)
            self.__skip_subordinate_levels(state.level+1, state)
        elif line.data[0] == '@':
            handle = self.__find_person_handle(self.pid_map[line.data])
            ref = PersonRef()
            ref.ref = handle
            ref.rel = "Alias"
            state.person.add_person_ref(ref)
        else:
            self.__parse_alias_name(line, state)

    def __parse_alias_name(self, line, state):
        """
        Parse a level 1 alias name and subsidiary levels when called from
        __person_alt_name (when the <NAME_PERSONAL> does not start with @). Also
        parses a level 2 alias name and subsidiary levels when called from
        __name_alias.

          +1  <ALIA> <NAME_PERSONAL>               {1:1}
            +2 NPFX <NAME_PIECE_PREFIX>            {0:1}
            +2 GIVN <NAME_PIECE_GIVEN>             {0:1}
            +2 NICK <NAME_PIECE_NICKNAME>          {0:1}
            +2 SPFX <NAME_PIECE_SURNAME_PREFIX>    {0:1}
            +2 SURN <NAME_PIECE_SURNAME>           {0:1}
            +2 NSFX <NAME_PIECE_SUFFIX>            {0:1}
            +2 <<SOURCE_CITATION>>                 {0:M}
              +3 <<NOTE_STRUCTURE>>                {0:M}
              +3 <<MULTIMEDIA_LINK>>               {0:M}
            +2 <<NOTE_STRUCTURE>>                  {0:M}
        where <ALIA> == ALIA | _ALIA | ALIAS

        @param line: The current line in GedLine format
        @type line: GedLine
        @param state: The current state
        @type state: CurrentState
        """
        name = self.__parse_name_personal(line.data)
        name.set_type(NameType.AKA)
        state.person.add_alternate_name(name)

        # Create a new state, and parse the remainder of the NAME level
        sub_state = CurrentState()
        sub_state.person = state.person
        sub_state.name = name
        sub_state.level = state.level+1

        self.__parse_level(sub_state, self.name_parse_tbl, self.__undefined)
        state.msg += sub_state.msg

    def __person_object(self, line, state):
        """

        Embedded form

        >   n OBJE @<XREF:OBJE>@ {1:1}

        Linked form

        >   n OBJE {1:1}
        >   +1 FORM <MULTIMEDIA_FORMAT> {1:1}
        >   +1 TITL <DESCRIPTIVE_TITLE> {0:1}
        >   +1 FILE <MULTIMEDIA_FILE_REFERENCE> {1:1}
        >   +1 <<NOTE_STRUCTURE>> {0:M}

        @param line: The current line in GedLine format
        @type line: GedLine
        @param state: The current state
        @type state: CurrentState
        """
        if line.data and line.data[0] == '@':
            # Reference to a named multimedia object defined elsewhere
            gramps_id = self.oid_map[line.data]

            handle = self.__find_media_handle(gramps_id)
            ref = MediaRef()
            ref.set_reference_handle(handle)
            state.person.add_media_reference(ref)
        else:
            (form, filename, title, note) = self.__obje(state.level+1, state)
            if filename == "":
                self.__add_msg(_("Filename omitted"), line, state)
            if form == "":
                self.__add_msg(_("Form omitted"), line, state)
            self.build_media(state.person, form, filename, title, note)

    def __person_name(self, line, state):
        """
        Parsers the NAME token in a GEDCOM file. The text is in the format
        of (according to the GEDCOM Spec):
        >   <TEXT>|/<TEXT>/|<TEXT>/<TEXT>/|/<TEXT>/<TEXT>|<TEXT>/<TEXT>/<TEXT>
        We have encountered some variations that use:
        >   <TEXT>/

        The basic Name structure is:

          n  NAME <NAME_PERSONAL> {1:1}
          +1 NPFX <NAME_PIECE_PREFIX> {0:1}
          +1 GIVN <NAME_PIECE_GIVEN> {0:1}
          +1 NICK <NAME_PIECE_NICKNAME> {0:1}
          +1 SPFX <NAME_PIECE_SURNAME_PREFIX {0:1}
          +1 SURN <NAME_PIECE_SURNAME> {0:1}
          +1 NSFX <NAME_PIECE_SUFFIX> {0:1}
          +1 <<SOURCE_CITATION>> {0:M}
          +1 <<NOTE_STRUCTURE>> {0:M}

        @param line: The current line in GedLine format
        @type line: GedLine
        @param state: The current state
        @type state: CurrentState
        """

        # build a Name structure from the text

        name = self.__parse_name_personal(line.data)

        # Add the name as the primary name if this is the first one that
        # we have encountered for this person. Assume that if this is the
        # first name, that it is a birth name. Otherwise, label it as an
        # "Also Known As (AKA)". GEDCOM does not seem to have the concept
        # of different name types

        if state.name_cnt == 0:
            name.set_type(NameType.BIRTH)
            state.person.set_primary_name(name)
        else:
            name.set_type(NameType.AKA)
            state.person.add_alternate_name(name)
        state.name_cnt += 1

        # Create a new state, and parse the remainder of the NAME level
        sub_state = CurrentState()
        sub_state.person = state.person
        sub_state.name = name
        sub_state.level = state.level+1

        self.__parse_level(sub_state, self.name_parse_tbl, self.__undefined)
        state.msg += sub_state.msg

    def __person_sex(self, line, state):
        """
        Parses the SEX line of a GEDCOM file. It has the format of:

        +1 SEX <SEX_VALUE> {0:1}

        @param line: The current line in GedLine format
        @type line: GedLine
        @param state: The current state
        @type state: CurrentState
        """
        state.person.set_gender(line.data)

    def __person_even(self, line, state):
        """
        Parses the custom EVEN tag, which has the format of:

           n  <<EVENT_TYPE>> {1:1}
           +1 <<EVENT_DETAIL>> {0:1} p.*

        @param line: The current line in GedLine format
        @type line: GedLine
        @param state: The current state
        @type state: CurrentState
        """
        event_ref = self.__build_event_pair(state, EventType.CUSTOM,
                                           self.event_parse_tbl, line.data)
        state.person.add_event_ref(event_ref)

    def __person_std_event(self, line, state):
        """
        Parses GEDCOM event types that map to a GRAMPS standard type. Additional
        parsing required is for the event detail:

           +1 <<EVENT_DETAIL>> {0:1} p.*

        @param line: The current line in GedLine format
        @type line: GedLine
        @param state: The current state
        @type state: CurrentState
        """

        event = line.data
        event.set_gramps_id(self.emapper.find_next())
        event_ref = EventRef()
        self.dbase.add_event(event, self.trans)

        sub_state = CurrentState()
        sub_state.person = state.person
        sub_state.level = state.level+1
        sub_state.event = event
        sub_state.event_ref = event_ref
        sub_state.pf = self.place_parser

        self.__parse_level(sub_state, self.event_parse_tbl, self.__undefined)
        state.msg += sub_state.msg

        self.__add_place(event, sub_state)

        self.dbase.commit_event(event, self.trans)
        event_ref.ref = event.handle
        state.person.add_event_ref(event_ref)

    def __person_reli(self, line, state):
        """
        Parses the RELI tag.

           n  RELI [Y|<NULL>] {1:1}
           +1 <<EVENT_DETAIL>> {0:1} p.*

        @param line: The current line in GedLine format
        @type line: GedLine
        @param state: The current state
        @type state: CurrentState
        """
        event_ref = self.__build_event_pair(state, EventType.RELIGION,
                                           self.event_parse_tbl, line.data)
        state.person.add_event_ref(event_ref)

    def __person_birt(self, line, state):
        """
        Parses GEDCOM BIRT tag into a GRAMPS birth event. Additional work
        must be done, since additional handling must be done by GRAMPS to set
        this up as a birth reference event.

           n  BIRT [Y|<NULL>] {1:1}
           +1 <<EVENT_DETAIL>> {0:1} p.*
           +1 FAMC @<XREF:FAM>@ {0:1} p.*

        I'm not sure what value the FAMC actually offers here, since
        the FAMC record should handle this. Why it is a valid sub value
        is beyond me.

        @param line: The current line in GedLine format
        @type line: GedLine
        @param state: The current state
        @type state: CurrentState
        """
        event_ref = self.__build_event_pair(state, EventType.BIRTH,
                                           self.event_parse_tbl, line.data)
        if state.person.get_birth_ref():
            state.person.add_event_ref(event_ref)
        else:
            state.person.set_birth_ref(event_ref)

    def __person_adop(self, line, state):
        """
        Parses GEDCOM ADOP tag, subordinate to the INDI tag. Additinal tags
        are needed by the tag, so we pass a different function map.

           n  ADOP [Y|<NULL>] {1:1}
           +1 <<EVENT_DETAIL>> {0:1} p.*
           +1 FAMC @<XREF:FAM>@ {0:1} p.*
           +2 ADOP <ADOPTED_BY_WHICH_PARENT> {0:1}

        @param line: The current line in GedLine format
        @type line: GedLine
        @param state: The current state
        @type state: CurrentState
        """
        event_ref = self.__build_event_pair(state, EventType.ADOPT,
                                           self.adopt_parse_tbl, line.data)
        state.person.add_event_ref(event_ref)

    def __person_deat(self, line, state):
        """
        Parses GEDCOM DEAT tag into a GRAMPS birth event. Additional work
        must be done, since additional handling must be done by GRAMPS to set
        this up as a death reference event.

           n  DEAT [Y|<NULL>] {1:1}
           +1 <<EVENT_DETAIL>> {0:1} p.*

        @param line: The current line in GedLine format
        @type line: GedLine
        @param state: The current state
        @type state: CurrentState
        """
        event_ref = self.__build_event_pair(state, EventType.DEATH,
                                           self.event_parse_tbl, line.data)
        if state.person.get_death_ref():
            state.person.add_event_ref(event_ref)
        else:
            state.person.set_death_ref(event_ref)

    def __person_note(self, line, state):
        """
        Parses a note associated with the person

        @param line: The current line in GedLine format
        @type line: GedLine
        @param state: The current state
        @type state: CurrentState
        """
        self.__parse_note(line, state.person, 1, state)

    def __person_rnote(self, line, state):
        """
        Parses a note associated with the person

        @param line: The current line in GedLine format
        @type line: GedLine
        @param state: The current state
        @type state: CurrentState
        """
        self.__parse_note(line, state.person, 1, state)

    def __person_addr(self, line, state):
        """
        Parses the INDIvidual <ADDRESS_STRUCTURE>

        n ADDR <ADDRESS_LINE> {0:1}
        +1 CONT <ADDRESS_LINE> {0:M}
        +1 ADR1 <ADDRESS_LINE1> {0:1}  (Street)
        +1 ADR2 <ADDRESS_LINE2> {0:1}  (Locality)
        +1 CITY <ADDRESS_CITY> {0:1}
        +1 STAE <ADDRESS_STATE> {0:1}
        +1 POST <ADDRESS_POSTAL_CODE> {0:1}
        +1 CTRY <ADDRESS_COUNTRY> {0:1}
        n PHON <PHONE_NUMBER> {0:3}

        @param line: The current line in GedLine format
        @type line: GedLine
        @param state: The current state
        @type state: CurrentState
        """
        free_form = line.data

        sub_state = CurrentState(level=state.level + 1)
        sub_state.addr = Address()

        self.__parse_level(sub_state, self.parse_addr_tbl, self.__ignore)
        state.msg += sub_state.msg

        self.__merge_address(free_form, sub_state.addr, line, state)
        state.person.add_address(sub_state.addr)

    def __person_phon(self, line, state):
        """
        n PHON <PHONE_NUMBER> {0:3}

        @param line: The current line in GedLine format
        @type line: GedLine
        @param state: The current state
        @type state: CurrentState
        """
        addr = Address()
        addr.set_street("Unknown")
        addr.set_phone(line.data)
        state.person.add_address(addr)
        self.__skip_subordinate_levels(state.level+1, state)

    def __person_email(self, line, state):
        """
        O INDI
        1 EMAIL <EMAIL> {0:3}

        @param line: The current line in GedLine format
        @type line: GedLine
        @param state: The current state
        @type state: CurrentState
        """
        url = Url()
        url.set_path(line.data)
        url.set_type(UrlType(UrlType.EMAIL))
        state.person.add_url(url)

    def __person_url(self, line, state):
        """
        O INDI
        1 URL <URL> {0:3}

        @param line: The current line in GedLine format
        @type line: GedLine
        @param state: The current state
        @type state: CurrentState
        """
        url = Url()
        url.set_path(line.data)
        url.set_type(UrlType(UrlType.WEB_HOME))
        state.person.add_url(url)

    def __person_titl(self, line, state):
        """
        @param line: The current line in GedLine format
        @type line: GedLine
        @param state: The current state
        @type state: CurrentState
        """
        event = Event()
        event_ref = EventRef()
        event.set_gramps_id(self.emapper.find_next())
        event.set_type(EventType.NOB_TITLE)
        event.set_description(line.data)

        sub_state = CurrentState()
        sub_state.person = state.person
        sub_state.level = state.level+1
        sub_state.event = event
        sub_state.event_ref = event_ref
        sub_state.pf = self.place_parser

        self.__parse_level(sub_state, self.event_parse_tbl, self.__undefined)
        state.msg += sub_state.msg

        self.__add_place(event, sub_state)

        self.dbase.add_event(event, self.trans)
        event_ref.ref = event.handle
        state.person.add_event_ref(event_ref)

    def __person_attr_plac(self, line, state):
        """
        @param line: The current line in GedLine format
        @type line: GedLine
        @param state: The current state
        @type state: CurrentState
        """
        if state.attr.get_value() == "":
            state.attr.set_value(line.data)

    def __name_type(self, line, state):
        """
        @param line: The current line in GedLine format
        @type line: GedLine
        @param state: The current state
        @type state: CurrentState
        """
        if line.data.upper() in ("_OTHN", "_AKA", "AKA", "AKAN"):
            state.name.set_type(NameType.AKA)
        elif line.data.upper() in ("_MAR", "_MARN", "_MARNM", "MARRIED"):
            state.name.set_type(NameType.MARRIED)
        else:
            state.name.set_type((NameType.CUSTOM, line.data))

    def __name_date(self, line, state):
        """
        @param line: The current line in GedLine format
        @type line: GedLine
        @param state: The current state
        @type state: CurrentState
        """
        if state.name:
            state.name.set_date_object(line.data)

    def __name_note(self, line, state):
        """
        @param line: The current line in GedLine format
        @type line: GedLine
        @param state: The current state
        @type state: CurrentState
        """
        self.__parse_note(line, state.name, state.level+1, state)

    def __name_alia(self, line, state):
        """
        This parses the illegal (ALIA or ALIAS) or non-standard (_ALIA) GEDCOM
        tag as a subsidiary of the NAME tag.

        n  @XREF:INDI@ INDI                        {1:1}
          +1 NAME <NAME_PERSONAL>                  {1:1}
            +2 NPFX <NAME_PIECE_PREFIX>            {0:1}
            +2 GIVN <NAME_PIECE_GIVEN>             {0:1}
            +2 NICK <NAME_PIECE_NICKNAME>          {0:1}
            +2 SPFX <NAME_PIECE_SURNAME_PREFIX>    {0:1}
            +2 SURN <NAME_PIECE_SURNAME>           {0:1}
            +2 NSFX <NAME_PIECE_SUFFIX>            {0:1}
            +2 <ALIA>  <NAME_PERSONAL>             {1:1}
              +3 NPFX <NAME_PIECE_PREFIX>          {0:1}
              +3 GIVN <NAME_PIECE_GIVEN>           {0:1}
              +3 NICK <NAME_PIECE_NICKNAME>        {0:1}
              +3 SPFX <NAME_PIECE_SURNAME_PREFIX>  {0:1}
              +3 SURN <NAME_PIECE_SURNAME>         {0:1}
              +3 NSFX <NAME_PIECE_SUFFIX>          {0:1}
              +3 <<SOURCE_CITATION>>               {0:M}
                +4 <<NOTE_STRUCTURE>>              {0:M}
                +4 <<MULTIMEDIA_LINK>>             {0:M}
              +3 <<NOTE_STRUCTURE>>                {0:M}
            +2 <<SOURCE_CITATION>>                 {0:M}
              +3 <<NOTE_STRUCTURE>>                {0:M}
              +3 <<MULTIMEDIA_LINK>>               {0:M}
            +2 <<NOTE_STRUCTURE>>                  {0:M}

        Note that the subsidiary name structure detail will overwrite the ALIA
        name (if the same elements are provided in both), so the names should
        match.

        "2 _ALIA" is used for example, by PRO-GEN v 3.0a and "2 ALIA" is used
        by GTEdit and Brother's keeper 5.2 for windows. It had been supported in
        previous versions of Gramps but as it was probably incorrectly coded as
        it would only work if the name started with '@'.

        @param line: The current line in GedLine format
        @type line: GedLine
        @param state: The current state
        @type state: CurrentState
        """
        self.__parse_alias_name(line, state)

    def __name_npfx(self, line, state):
        """
        @param line: The current line in GedLine format
        @type line: GedLine
        @param state: The current state
        @type state: CurrentState
        """
        state.name.set_title(line.data.strip())
        self.__skip_subordinate_levels(state.level+1, state)

    def __name_givn(self, line, state):
        """
        @param line: The current line in GedLine format
        @type line: GedLine
        @param state: The current state
        @type state: CurrentState
        """
        state.name.set_first_name(line.data.strip())
        self.__skip_subordinate_levels(state.level+1, state)

    def __name_spfx(self, line, state):
        """
        @param line: The current line in GedLine format
        @type line: GedLine
        @param state: The current state
        @type state: CurrentState
        """
        if state.name.get_surname_list():
            state.name.get_surname_list()[0].set_prefix(line.data.strip())
        else:
            surn = Surname()
            surn.set_prefix(line.data.strip())
            surn.set_primary()
            state.name.set_surname_list([surn])
        self.__skip_subordinate_levels(state.level+1, state)

    def __name_surn(self, line, state):
        """
        @param line: The current line in GedLine format
        @type line: GedLine
        @param state: The current state
        @type state: CurrentState
        """
        if state.name.get_surname_list():
            state.name.get_surname_list()[0].set_surname(line.data.strip())
        else:
            surn = Surname()
            surn.set_surname(line.data.strip())
            surn.set_primary()
            state.name.set_surname_list([surn])
        self.__skip_subordinate_levels(state.level+1, state)

    def __name_marnm(self, line, state):
        """
        This is non-standard GEDCOM. _MARNM is reported to be used in Ancestral
        Quest and Personal Ancestral File 5. This will also handle a usage which
        has been found in Brother's Keeper (BROSKEEP VERS 6.1.31 WINDOWS) as
        follows:

        0 @I203@ INDI
          1 NAME John Richard/Doe/
            2 _MARN Some Other Name
              3 DATE 27 JUN 1817

        @param line: The current line in GedLine format
        @type line: GedLine
        @param state: The current state
        @type state: CurrentState
        """
        text = line.data.strip()
        data = text.split()
        if len(data) == 1:
            name = Name(state.person.primary_name)
            surn = Surname()
            surn.set_surname(data[0].strip())
            surn.set_primary()
            name.set_surname_list([surn])
            name.set_type(NameType.MARRIED)
            state.person.add_alternate_name(name)
        elif len(data) > 1:
            name = self.__parse_name_personal(text)
            name.set_type(NameType.MARRIED)
            state.person.add_alternate_name(name)

    def __name_nsfx(self, line, state):
        """
        @param line: The current line in GedLine format
        @type line: GedLine
        @param state: The current state
        @type state: CurrentState
        """
        if state.name.get_suffix() == "" or \
           state.name.get_suffix() == line.data:
            #suffix might be set before when parsing name string
            state.name.set_suffix(line.data)
        else:
            #previously set suffix different, to not loose information, append
            state.name.set_suffix(state.name.get_suffix() + ' ' + line.data)
        self.__skip_subordinate_levels(state.level+1, state)

    def __name_nick(self, line, state):
        """
        @param line: The current line in GedLine format
        @type line: GedLine
        @param state: The current state
        @type state: CurrentState
        """
        state.name.set_nick_name(line.data.strip())
        self.__skip_subordinate_levels(state.level+1, state)

    def __name_aka(self, line, state):
        """
        This parses the non-standard GEDCOM tags _AKA or _AKAN as a subsidiary
        to the NAME tag, which is reported to have been found in Ancestral Quest
        and Personal Ancestral File 4 and 5. Note: example AQ and PAF files have
        separate 2 NICK and 2 _AKA lines for the same person. The NICK will be
        stored by Gramps in the nick_name field of the name structure, while the
        _AKA, if it is a single word, will be stored in the NICKNAME attribute.
        If more than one word it is stored as an AKA alternate name.

        This will also handle a usage which has been found in in  Brother's
        Keeper (BROSKEEP VERS 6.1.31 WINDOWS) as follows:

        0 @I203@ INDI
          1 NAME John Richard/Doe/
            2 _AKAN Some Other Name
              3 DATE 27 JUN 1817

        @param line: The current line in GedLine format
        @type line: GedLine
        @param state: The current state
        @type state: CurrentState
        """
        lname = line.data.split()
        name_len = len(lname)
        if name_len == 1:
            attr = Attribute()
            attr.set_type(AttributeType.NICKNAME)
            attr.set_value(line.data)
            state.person.add_attribute(attr)
        else:
            name = Name()
            surname = Surname()
            surname.set_surname(lname[-1].strip())
            surname.set_primary()
            name.set_surname_list([surname])
            name.set_first_name(' '.join(lname[0:name_len-1]))
#            name = self.__parse_name_personal(line.data)
            name.set_type(NameType.AKA)
            state.person.add_alternate_name(name)

    def __name_adpn(self, line, state):
        """
        @param line: The current line in GedLine format
        @type line: GedLine
        @param state: The current state
        @type state: CurrentState
        """
        text = line.data.strip()
        data = text.split()
        if len(data) == 1:
            name = Name(state.person.primary_name)
            surn = Surname()
            surn.set_surname(data[0].strip())
            surn.set_primary()
            name.set_surname_list([surn])
            name.set_type((NameType.CUSTOM, "Adopted"))
            state.person.add_alternate_name(name)
        elif len(data) > 1:
            name = self.__parse_name_personal(text)
            name.set_type((NameType.CUSTOM, "Adopted"))
            state.person.add_alternate_name(name)


    def __name_sour(self, line, state):
        """
        @param line: The current line in GedLine format
        @type line: GedLine
        @param state: The current state
        @type state: CurrentState
        """
        citation_handle = self.handle_source(line, state.level, state)
        state.name.add_citation(citation_handle)

    def __person_std_attr(self, line, state):
        """
        Parses an TOKEN that GRAMPS recognizes as an Attribute

        @param line: The current line in GedLine format
        @type line: GedLine
        @param state: The current state
        @type state: CurrentState
        """
        sub_state = CurrentState()
        sub_state.person = state.person
        sub_state.attr = line.data
        sub_state.level = state.level+1
        state.person.add_attribute(sub_state.attr)
        self.__parse_level(sub_state, self.person_attr_parse_tbl,
                         self.__ignore)
        state.msg += sub_state.msg

    def __person_fact(self, line, state):
        """
        Parses an TOKEN that GRAMPS recognizes as an Attribute

        @param line: The current line in GedLine format
        @type line: GedLine
        @param state: The current state
        @type state: CurrentState
        """
        sub_state = CurrentState()
        sub_state.person = state.person
        sub_state.attr = Attribute()
        sub_state.attr.set_value(line.data)
        sub_state.level = state.level+1
        state.person.add_attribute(sub_state.attr)
        self.__parse_level(sub_state, self.person_fact_parse_tbl,
                         self.__ignore)
        state.msg += sub_state.msg

    def __person_fact_type(self, line, state):
        state.attr.set_type(line.data)

    def __person_bapl(self, line, state):
        """
        Parses an BAPL TOKEN, producing a GRAMPS LdsOrd instance

        @param line: The current line in GedLine format
        @type line: GedLine
        @param state: The current state
        @type state: CurrentState
        """
        self.build_lds_ord(state, LdsOrd.BAPTISM)

    def __person_conl(self, line, state):
        """
        Parses an CONL TOKEN, producing a GRAMPS LdsOrd instance

        @param line: The current line in GedLine format
        @type line: GedLine
        @param state: The current state
        @type state: CurrentState
        """
        self.build_lds_ord(state, LdsOrd.CONFIRMATION)

    def __person_endl(self, line, state):
        """
        Parses an ENDL TOKEN, producing a GRAMPS LdsOrd instance

        @param line: The current line in GedLine format
        @type line: GedLine
        @param state: The current state
        @type state: CurrentState
        """
        self.build_lds_ord(state, LdsOrd.ENDOWMENT)

    def __person_slgc(self, line, state):
        """
        Parses an SLGC TOKEN, producing a GRAMPS LdsOrd instance

        @param line: The current line in GedLine format
        @type line: GedLine
        @param state: The current state
        @type state: CurrentState
        """
        self.build_lds_ord(state, LdsOrd.SEAL_TO_PARENTS)

    def build_lds_ord(self, state, lds_type):
        """
        Parses an LDS ordinance, using the type passed to the routine

        @param state: The current state
        @type state: CurrentState
        @param lds_type: The type of the LDS ordinance
        @type line: LdsOrd type
        """
        sub_state = CurrentState()
        sub_state.level = state.level + 1
        sub_state.lds_ord = LdsOrd()
        sub_state.lds_ord.set_type(lds_type)
        sub_state.place = None
        sub_state.place_fields = PlaceParser()
        sub_state.person = state.person
        state.person.lds_ord_list.append(sub_state.lds_ord)

        self.__parse_level(sub_state, self.lds_parse_tbl, self.__ignore)
        state.msg += sub_state.msg

        if sub_state.place:
            place_title = place_displayer.display(self.dbase, sub_state.place)
            sub_state.place_fields.load_place(self.place_import,
                                              sub_state.place,
                                              place_title)

    def __lds_temple(self, line, state):
        """
        Parses the TEMP tag, looking up the code for a match.

        @param line: The current line in GedLine format
        @type line: GedLine
        @param state: The current state
        @type state: CurrentState
        """
        value = self.__extract_temple(line)
        if value:
            state.lds_ord.set_temple(value)

    def __lds_date(self, line, state):
        """
        Parses the DATE tag for the LdsOrd

        @param line: The current line in GedLine format
        @type line: GedLine
        @param state: The current state
        @type state: CurrentState
        """
        state.lds_ord.set_date_object(line.data)

    def __lds_famc(self, line, state):
        """
        Parses the FAMC tag attached to the LdsOrd

        @param line: The current line in GedLine format
        @type line: GedLine
        @param state: The current state
        @type state: CurrentState
        """
        gid = self.fid_map[line.data]
        state.lds_ord.set_family_handle(self.__find_family_handle(gid))

    def __lds_form(self, line, state):
        """
        Parses the FORM tag thate defines the place structure for a place.
        This tag, if found, will override any global place structure.

        @param line: The current line in GedLine format
        @type line: GedLine
        @param state: The current state
        @type state: CurrentState
        """
        state.pf = PlaceParser(line)

    def __lds_plac(self, line, state):
        """
        Parses the PLAC tag attached to the LdsOrd. Create a new place if
        needed and set the title.

        @param line: The current line in GedLine format
        @type line: GedLine
        @param state: The current state
        @type state: CurrentState
        """
        try:
            title = line.data
            place = self.__find_place(title, None, None)
            if place is None:
                place = Place()
                place.set_title(title)
                place.name.set_value(title)
                self.dbase.add_place(place, self.trans)
                self.place_names[place.get_title()].append(place.get_handle())
            else:
                pass
            state.lds_ord.set_place_handle(place.handle)
        except NameError:
            return

    def __lds_sour(self, line, state):
        """
        Parses the SOUR tag attached to the LdsOrd.

        @param line: The current line in GedLine format
        @type line: GedLine
        @param state: The current state
        @type state: CurrentState
        """
        citation_handle = self.handle_source(line, state.level, state)
        state.lds_ord.add_citation(citation_handle)

    def __lds_note(self, line, state):
        """
        Parses the NOTE tag attached to the LdsOrd.

        @param line: The current line in GedLine format
        @type line: GedLine
        @param state: The current state
        @type state: CurrentState
        """
        self.__parse_note(line, state.lds_ord, state.level+1, state)

    def __lds_stat(self, line, state):
        """
        Parses the STAT (status) tag attached to the LdsOrd.

        @param line: The current line in GedLine format
        @type line: GedLine
        @param state: The current state
        @type state: CurrentState
        """
        status = LDS_STATUS.get(line.data, LdsOrd.STATUS_NONE)
        state.lds_ord.set_status(status)

    def __person_famc(self, line, state):
        """
        Handles the parsing of the FAMC line, which indicates which family the
        person is a child of.

        n FAMC @<XREF:FAM>@ {1:1}
        +1 PEDI <PEDIGREE_LINKAGE_TYPE> {0:M} p.*
        +1 <<NOTE_STRUCTURE>> {0:M} p.*

        @param line: The current line in GedLine format
        @type line: GedLine
        @param state: The current state
        @type state: CurrentState
        """

        sub_state = CurrentState()
        sub_state.person = state.person
        sub_state.level = state.level + 1
        sub_state.ftype = None
        sub_state.primary = False

        gid = self.fid_map[line.data]
        handle = self.__find_family_handle(gid)

        self.__parse_level(sub_state, self.famc_parse_tbl, self.__undefined)
        state.msg += sub_state.msg

        # if the handle is not already in the person's parent family list, we
        # need to add it to thie list.

        flist = [fam[0] for fam in state.person.get_parent_family_handle_list()]
        if not handle in flist:
            if sub_state.ftype and int(sub_state.ftype) in RELATION_TYPES:
                state.person.add_parent_family_handle(handle)
            else:
                if state.person.get_main_parents_family_handle() == handle:
                    state.person.set_main_parent_family_handle(None)
                state.person.add_parent_family_handle(handle)

            # search childrefs
            family, new = self.dbase.find_family_from_handle(handle, self.trans)
            family.set_gramps_id(gid)

            for ref in family.get_child_ref_list():
                if ref.ref == state.person.handle:
                    if sub_state.ftype:
                        ref.set_mother_relation(sub_state.ftype)
                        ref.set_father_relation(sub_state.ftype)
                    break
            else:
                ref = ChildRef()
                ref.ref = state.person.handle
                if sub_state.ftype:
                    ref.set_mother_relation(sub_state.ftype)
                    ref.set_father_relation(sub_state.ftype)
                family.add_child_ref(ref)
            self.dbase.commit_family(family, self.trans)

    def __person_famc_pedi(self, line, state):
        """
        Parses the PEDI tag attached to a INDI.FAMC record. No values are set
        at this point, because we have to do some post processing. Instead, we
        assign the ftype field of the state variable. We convert the text from
        the line to an index into the PEDIGREE_TYPES dictionary, which will map
        to the correct ChildTypeRef.

        @param line: The current line in GedLine format
        @type line: GedLine
        @param state: The current state
        @type state: CurrentState
        """
        state.ftype = PEDIGREE_TYPES.get(line.data.lower(),
                                         ChildRefType.UNKNOWN)

    def __person_famc_note(self, line, state):
        """
        Parses the INDI.FAMC.NOTE tag .

        @param line: The current line in GedLine format
        @type line: GedLine
        @param state: The current state
        @type state: CurrentState
        """
        self.__parse_note(line, state.person, state.level+1, state)

    def __person_famc_primary(self, line, state):
        """
        Parses the _PRIM tag on an INDI.FAMC tag. This value is stored in
        the state record to be used later.

        @param line: The current line in GedLine format
        @type line: GedLine
        @param state: The current state
        @type state: CurrentState
        """
        state.primary = True

    def __person_famc_sour(self, line, state):
        """
        Parses the SOUR tag on an INDI.FAMC tag. GRAMPS has no corresponding
        record on its family relationship, so we add the source to the Person
        record.

        @param line: The current line in GedLine format
        @type line: GedLine
        @param state: The current state
        @type state: CurrentState
        """
        citation_handle = self.handle_source(line, state.level, state)
        state.person.add_citation(citation_handle)

    def __person_fams(self, line, state):
        """
        Parses the INDI.FAMS record, which indicates the family in which the
        person is a spouse.

        n FAMS @<XREF:FAM>@ {1:1} p.*
        +1 <<NOTE_STRUCTURE>> {0:M} p.*

        @param line: The current line in GedLine format
        @type line: GedLine
        @param state: The current state
        @type state: CurrentState
        """
        gid = self.fid_map[line.data]
        handle = self.__find_family_handle(gid)
        state.person.add_family_handle(handle)

        sub_state = CurrentState(level=state.level+1)
        sub_state.obj = state.person
        self.__parse_level(sub_state, self.opt_note_tbl, self.__ignore)
        state.msg += sub_state.msg

    def __person_asso(self, line, state):
        """
        Parse the ASSO tag, add the referenced person to the person we
        are currently parsing. The GEDCOM spec indicates that valid ASSO tag
        is:

        n ASSO @<XREF:INDI>@ {0:M}

        And the sub tags are:

        ASSOCIATION_STRUCTURE:=
         +1 RELA <RELATION_IS_DESCRIPTOR> {1:1}
         +1 <<NOTE_STRUCTURE>> {0:M}
         +1 <<SOURCE_CITATION>> {0:M}

        The Gedcom spec notes that the ASSOCIATION_STRUCTURE
        can only link to an INDIVIDUAL_RECORD

        @param line: The current line in GedLine format
        @type line: GedLine
        @param state: The current state
        @type state: CurrentState
        """

        # find the id and person that we are referencing
        handle = self.__find_person_handle(self.pid_map[line.data])

        # create a new PersonRef, and assign the handle, add the
        # PersonRef to the active person

        sub_state = CurrentState()
        sub_state.person = state.person
        sub_state.level = state.level + 1
        sub_state.ref = PersonRef()
        sub_state.ref.ref = handle
        sub_state.ignore = False

        self.__parse_level(sub_state, self.asso_parse_tbl, self.__ignore)
        state.msg += sub_state.msg
        if not sub_state.ignore:
            state.person.add_person_ref(sub_state.ref)

    def __person_asso_rela(self, line, state):
        """
        Parses the INDI.ASSO.RELA tag.

        @param line: The current line in GedLine format
        @type line: GedLine
        @param state: The current state
        @type state: CurrentState
        """
        state.ref.rel = line.data

    def __person_asso_sour(self, line, state):
        """
        Parses the INDI.ASSO.SOUR tag.

        @param line: The current line in GedLine format
        @type line: GedLine
        @param state: The current state
        @type state: CurrentState
        """
        state.ref.add_citation(self.handle_source(line, state.level, state))

    def __person_asso_note(self, line, state):
        """
        Parses the INDI.ASSO.NOTE tag.

        @param line: The current line in GedLine format
        @type line: GedLine
        @param state: The current state
        @type state: CurrentState
        """
        self.__parse_note(line, state.ref, state.level, state)

    #-------------------------------------------------------------------
    #
    # FAM parsing
    #
    #-------------------------------------------------------------------

    def __parse_fam(self, line):
        """
        n @<XREF:FAM>@   FAM   {1:1}
          +1 <<FAMILY_EVENT_STRUCTURE>>  {0:M}
          +1 HUSB @<XREF:INDI>@  {0:1}
          +1 WIFE @<XREF:INDI>@  {0:1}
          +1 CHIL @<XREF:INDI>@  {0:M}
          +1 NCHI <COUNT_OF_CHILDREN>  {0:1}
          +1 SUBM @<XREF:SUBM>@  {0:M}
          +1 <<LDS_SPOUSE_SEALING>>  {0:M}
          +1 <<SOURCE_CITATION>>  {0:M}
          +1 <<MULTIMEDIA_LINK>>  {0:M}
          +1 <<NOTE_STRUCTURE>>  {0:M}
          +1 REFN <USER_REFERENCE_NUMBER>  {0:M}
          +1 RIN <AUTOMATED_RECORD_ID>  {0:1}
          +1 <<CHANGE_DATE>>  {0:1}
        """
        # create a family

        gid = self.fid_map[line.token_text]
        family = self.__find_or_create_family(gid)

        # parse the family

        state = CurrentState(level=1)
        state.family = family

        self.__parse_level(state, self.family_func, self.__family_even)

        # handle addresses attached to families
        if state.addr is not None:
            father_handle = family.get_father_handle()
            father = self.dbase.get_person_from_handle(father_handle)
            if father:
                father.add_address(state.addr)
                self.dbase.commit_person(father, self.trans)
            mother_handle = family.get_mother_handle()
            mother = self.dbase.get_person_from_handle(mother_handle)
            if mother:
                mother.add_address(state.addr)
                self.dbase.commit_person(mother, self.trans)

            for child_ref in family.get_child_ref_list():
                child_handle = child_ref.ref
                child = self.dbase.get_person_from_handle(child_handle)
                if child:
                    child.add_address(state.addr)
                    self.dbase.commit_person(child, self.trans)

        # add default reference if no reference exists
        self.__add_default_source(family)

        # Add a default tag if provided
        self.__add_default_tag(family)

        self.__check_msgs(_("FAM (family) Gramps ID %s") % family.get_gramps_id(),
                          state, family)
        # commit family to database
        self.dbase.commit_family(family, self.trans, family.change)

    def __family_husb(self, line, state):
        """
        Parses the husband line of a family

        n HUSB @<XREF:INDI>@  {0:1}

        @param line: The current line in GedLine format
        @type line: GedLine
        @param state: The current state
        @type state: CurrentState
            """
        handle = self.__find_person_handle(self.pid_map[line.data])
        state.family.set_father_handle(handle)

    def __family_wife(self, line, state):
        """
            Parses the wife line of a family

              n WIFE @<XREF:INDI>@  {0:1}

        @param line: The current line in GedLine format
        @type line: GedLine
        @param state: The current state
        @type state: CurrentState
            """
        handle = self.__find_person_handle(self.pid_map[line.data])
        state.family.set_mother_handle(handle)

    def __family_std_event(self, line, state):
        """
        Parses GEDCOM event types that map to a GRAMPS standard type. Additional
        parsing required is for the event detail:

           +1 <<EVENT_DETAIL>> {0:1} p.*

        @param line: The current line in GedLine format
        @type line: GedLine
        @param state: The current state
        @type state: CurrentState
        """
        event = line.data
        event.set_gramps_id(self.emapper.find_next())
        event_ref = EventRef()
        event_ref.set_role(EventRoleType.FAMILY)
        self.dbase.add_event(event, self.trans)

        sub_state = CurrentState()
        sub_state.person = state.person
        sub_state.level = state.level+1
        sub_state.event = event
        sub_state.event_ref = event_ref
        sub_state.pf = self.place_parser

        self.__parse_level(sub_state, self.event_parse_tbl, self.__undefined)
        state.msg += sub_state.msg

        self.__add_place(event, sub_state)

        if event.type == EventType.MARRIAGE:
            descr = event.get_description()
            if descr == "Civil Union":
                state.family.type.set(FamilyRelType.CIVIL_UNION)
                event.set_description('')
            elif descr == "Unmarried":
                state.family.type.set(FamilyRelType.UNMARRIED)
                event.set_description('')
            else:
                state.family.type.set(FamilyRelType.MARRIED)

        self.dbase.commit_event(event, self.trans)
        event_ref.ref = event.handle
        state.family.add_event_ref(event_ref)

    def __family_even(self, line, state):
        """
        Parses GEDCOM event types that map to a GRAMPS standard type. Additional
        parsing required is for the event detail:

           +1 <<EVENT_DETAIL>> {0:1} p.*

        @param line: The current line in GedLine format
        @type line: GedLine
        @param state: The current state
        @type state: CurrentState
        """
        event = Event()
        event_ref = EventRef()
        event_ref.set_role(EventRoleType.FAMILY)
        event.set_gramps_id(self.emapper.find_next())
        event.set_type(line.data)
        self.dbase.add_event(event, self.trans)

        sub_state = CurrentState()
        sub_state.person = state.person
        sub_state.level = state.level+1
        sub_state.event = event
        sub_state.event_ref = event_ref
        sub_state.pf = self.place_parser

        self.__parse_level(sub_state, self.event_parse_tbl, self.__undefined)
        state.msg += sub_state.msg

        self.__add_place(event, sub_state)

        self.dbase.commit_event(event, self.trans)
        event_ref.ref = event.handle
        state.family.add_event_ref(event_ref)

    def __family_chil(self, line, state):
        """
        Parses the child line of a family

        n CHIL @<XREF:INDI>@  {0:1}

        @param line: The current line in GedLine format
        @type line: GedLine
        @param state: The current state
        @type state: CurrentState
        """
        sub_state = CurrentState()
        sub_state.family = state.family
        sub_state.level = state.level + 1
        sub_state.mrel = None
        sub_state.frel = None

        self.__parse_level(sub_state, self.family_rel_tbl, self.__ignore)
        state.msg += sub_state.msg

        child = self.__find_or_create_person(self.pid_map[line.data])

        reflist = [ref for ref in state.family.get_child_ref_list()
                    if ref.ref == child.handle]

        if reflist: # The child has been referenced already
            ref = reflist[0]
            if sub_state.frel:
                ref.set_father_relation(sub_state.frel)
            if sub_state.mrel:
                ref.set_mother_relation(sub_state.mrel)
            # then we will set the order now:
            self.set_child_ref_order(state.family, ref)
        else:
            ref = ChildRef()
            ref.ref = child.handle
            if sub_state.frel:
                ref.set_father_relation(sub_state.frel)
            if sub_state.mrel:
                ref.set_mother_relation(sub_state.mrel)
            state.family.add_child_ref(ref)

    def set_child_ref_order(self, family, child_ref):
        """
        Sets the child_ref in family.child_ref_list to be in the position
        family.child_ref_count. This reorders the children to be in the
        order given in the FAM section.
        """
        family.child_ref_list.remove(child_ref)
        family.child_ref_list.insert(family.child_ref_count, child_ref)
        family.child_ref_count += 1

    def __family_slgs(self, line, state):
        """
        n  SLGS          {1:1}
        +1 STAT <LDS_SPOUSE_SEALING_DATE_STATUS>  {0:1}
        +1 DATE <DATE_LDS_ORD>  {0:1}
        +1 TEMP <TEMPLE_CODE>  {0:1}
        +1 PLAC <PLACE_LIVING_ORDINANCE>  {0:1}
        +1 <<SOURCE_CITATION>>  {0:M}
        +1 <<NOTE_STRUCTURE>>  {0:M}

        @param line: The current line in GedLine format
        @type line: GedLine
        @param state: The current state
        @type state: CurrentState
            """
        sub_state = CurrentState()
        sub_state.level = state.level + 1
        sub_state.lds_ord = LdsOrd()
        sub_state.lds_ord.set_type(LdsOrd.SEAL_TO_SPOUSE)
        sub_state.place = None
        sub_state.family = state.family
        sub_state.place_fields = PlaceParser()
        state.family.lds_ord_list.append(sub_state.lds_ord)

        self.__parse_level(sub_state, self.lds_parse_tbl, self.__ignore)
        state.msg += sub_state.msg

        if sub_state.place:
            place_title = place_displayer.display(self.dbase, sub_state.place)
            sub_state.place_fields.load_place(self.place_import,
                                              sub_state.place,
                                              place_title)

    def __family_source(self, line, state):
        """
        n SOUR @<XREF:SOUR>@ /* pointer to source record */ {1:1} p.*
        +1 PAGE <WHERE_WITHIN_SOURCE> {0:1} p.*
        +1 EVEN <EVENT_TYPE_CITED_FROM> {0:1} p.*
        +1 DATA {0:1}
        +1 QUAY <CERTAINTY_ASSESSMENT> {0:1} p.*
        +1 <<MULTIMEDIA_LINK>> {0:M} p.*, *
        +1 <<NOTE_STRUCTURE>> {0:M} p.*

        | /* Systems not using source records */
        n SOUR <SOURCE_DESCRIPTION> {1:1} p.*
        +1 [ CONC | CONT ] <SOURCE_DESCRIPTION> {0:M}
        +1 TEXT <TEXT_FROM_SOURCE> {0:M} p.*
        +1 <<NOTE_STRUCTURE>> {0:M} p.*

        @param line: The current line in GedLine format
        @type line: GedLine
        @param state: The current state
        @type state: CurrentState
        """
        citation_handle = self.handle_source(line, state.level, state)
        state.family.add_citation(citation_handle)

    def __family_object(self, line, state):
        """
          +1 <<MULTIMEDIA_LINK>>  {0:M}

        @param line: The current line in GedLine format
        @type line: GedLine
        @param state: The current state
        @type state: CurrentState
        """
        if line.data and line.data[0] == '@':
            # Reference to a named multimedia object defined elsewhere
            gramps_id = self.oid_map[line.data]

            handle = self.__find_media_handle(gramps_id)
            ref = MediaRef()
            ref.set_reference_handle(handle)
            state.family.add_media_reference(ref)
        else:
            (form, filename, title, note) = self.__obje(state.level + 1, state)
            if filename == "":
                self.__add_msg(_("Filename omitted"), line, state)
            if form == "":
                self.__add_msg(_("Form omitted"), line, state)
            self.build_media(state.family, form, filename, title, note)

    def __family_comm(self, line, state):
        """
        @param line: The current line in GedLine format
        @type line: GedLine
        @param state: The current state
        @type state: CurrentState
        """
        note = line.data
        state.family.add_note(note)
        self.__skip_subordinate_levels(state.level+1, state)

    def __family_note(self, line, state):
        """
        +1 <<NOTE_STRUCTURE>>  {0:M}

        @param line: The current line in GedLine format
        @type line: GedLine
        @param state: The current state
        @type state: CurrentState
        """
        self.__parse_note(line, state.family, state.level, state)

    def __family_chan(self, line, state):
        """
        +1 <<CHANGE_DATE>>  {0:1}

        @param line: The current line in GedLine format
        @type line: GedLine
        @param state: The current state
        @type state: CurrentState
        """
        self.__parse_change(line, state.family, state.level+1, state)

    def __family_attr(self, line, state):
        """
        @param line: The current line in GedLine format
        @type line: GedLine
        @param state: The current state
        @type state: CurrentState
        """
        state.family.add_attribute(line.data)

    def __family_cust_attr(self, line, state):
        """
        @param line: The current line in GedLine format
        @type line: GedLine
        @param state: The current state
        @type state: CurrentState
        """
        attr = Attribute()
        attr.set_type(line.token_text)
        attr.set_value(line.data)
        state.family.add_attribute(attr)

    def __obje(self, level, state):
        """
          n  OBJE {1:1}
          +1 FORM <MULTIMEDIA_FORMAT> {1:1}
          +1 TITL <DESCRIPTIVE_TITLE> {0:1}
          +1 FILE <MULTIMEDIA_FILE_REFERENCE> {1:1}
          +1 <<NOTE_STRUCTURE>> {0:M}

        @param line: The current line in GedLine format
        @type line: GedLine
        @param state: The current state
        @type state: CurrentState
        """
        sub_state = CurrentState()
        sub_state.form = ""
        sub_state.filename = ""
        sub_state.title = ""
        sub_state.note = ""
        sub_state.level = level

        self.__parse_level(sub_state, self.media_parse_tbl, self.__ignore)
        state.msg += sub_state.msg
        return (sub_state.form, sub_state.filename, sub_state.title,
                sub_state.note)

    def __media_ref_form(self, line, state):
        """
          +1 FORM <MULTIMEDIA_FORMAT> {1:1}

        @param line: The current line in GedLine format
        @type line: GedLine
        @param state: The current state
        @type state: CurrentState
        """
        state.form = line.data

    def __media_ref_titl(self, line, state):
        """
          +1 TITL <DESCRIPTIVE_TITLE> {0:1}

        @param line: The current line in GedLine format
        @type line: GedLine
        @param state: The current state
        @type state: CurrentState
        """
        state.title = line.data

    def __media_ref_file(self, line, state):
        """
          +1 FILE <MULTIMEDIA_FILE_REFERENCE> {1:1}

        @param line: The current line in GedLine format
        @type line: GedLine
        @param state: The current state
        @type state: CurrentState
        """
        state.filename = line.data

    def __media_ref_note(self, line, state):
        """
          +1 <<NOTE_STRUCTURE>> {0:M}

        @param line: The current line in GedLine format
        @type line: GedLine
        @param state: The current state
        @type state: CurrentState
        """
        # This code pretty much duplicates the code in __parse_note. In
        # __parse_note, we already know the object to which the note is to be
        # attached, so we can directly add the note to the object. however, in
        # the case of a media object, the media object is not constructed till
        # the end of processing, so we just remember the handle of the note.
        if line.token == TOKEN_RNOTE:
            # reference to a named note defined elsewhere
            #NOTE_STRUCTURE: =
            #  n  NOTE @<XREF:NOTE>@  {1:1}
            #    +1 SOUR @<XREF:SOUR>@  {0:M}
            state.note = self.__find_note_handle(self.nid_map[line.data])
        else:
            # Embedded note
            #NOTE_STRUCTURE: =
            #  n  NOTE [<SUBMITTER_TEXT> | <NULL>]  {1:1}
            #    +1 [ CONC | CONT ] <SUBMITTER_TEXT>  {0:M}
            #    +1 SOUR @<XREF:SOUR>@  {0:M}
            if not line.data:
                self.__add_msg(_("Empty note ignored"), line, state)
                self.__skip_subordinate_levels(state.level+1, state)
            else:
                new_note = Note(line.data)
                new_note.set_gramps_id(self.nid_map[""])
                new_note.set_handle(create_id())

                sub_state = CurrentState(level=state.level+1)
                sub_state.note = new_note
                self.__parse_level(sub_state, self.note_parse_tbl,
                                   self.__undefined)
                state.msg += sub_state.msg

                self.dbase.commit_note(new_note, self.trans, new_note.change)
                state.note = new_note.get_handle()

    def __family_adopt(self, line, state):
        """
        n ADOP

        @param line: The current line in GedLine format
        @type line: GedLine
        @param state: The current state
        @type state: CurrentState
        """
        state.frel = TYPE_ADOPT
        state.mrel = TYPE_ADOPT

    def __family_frel(self, line, state):
        """
        The _FREL key is a FTW/FTM specific extension to indicate father/child
        relationship.

        n _FREL <type>

        @param line: The current line in GedLine format
        @type line: GedLine
        @param state: The current state
        @type state: CurrentState
        """
        state.frel = PEDIGREE_TYPES.get(line.data.strip().lower())

    def __family_mrel(self, line, state):
        """
        The _MREL key is a FTW/FTM specific extension to indicate father/child
        relationship.

        n _MREL <type>

        @param line: The current line in GedLine format
        @type line: GedLine
        @param state: The current state
        @type state: CurrentState
        """
        state.mrel = PEDIGREE_TYPES.get(line.data.strip().lower())

    def __family_stat(self, line, state):
        """
        @param line: The current line in GedLine format
        @type line: GedLine
        @param state: The current state
        @type state: CurrentState
        """
        state.mrel = TYPE_BIRTH
        state.frel = TYPE_BIRTH

    def __event_object(self, line, state):
        """
        @param line: The current line in GedLine format
        @type line: GedLine
        @param state: The current state
        @type state: CurrentState
        """
        if line.data and line.data[0] == '@':
            # Reference to a named multimedia object defined elsewhere
            gramps_id = self.oid_map[line.data]

            handle = self.__find_media_handle(gramps_id)
            ref = MediaRef()
            ref.set_reference_handle(handle)
            state.event.add_media_reference(ref)
        else:
            (form, filename, title, note) = self.__obje(state.level + 1, state)
            if filename == "":
                self.__add_msg(_("Filename omitted"), line, state)
            if form == "":
                self.__add_msg(_("Form omitted"), line, state)
            self.build_media(state.event, form, filename, title, note)

    def __event_type(self, line, state):
        """
        Parses the TYPE line for an event.

        @param line: The current line in GedLine format
        @type line: GedLine
        @param state: The current state
        @type state: CurrentState
        """
        if state.event.get_type().is_custom():
            if line.data in GED_TO_GRAMPS_EVENT:
                name = EventType(GED_TO_GRAMPS_EVENT[line.data])
            else:
                val = self.gedsource.tag2gramps(line.data)
                if val:
                    name = EventType((EventType.CUSTOM, val))
                else:
                    try:
                        name = EventType((EventType.CUSTOM,
                                                 line.data))
                    except AttributeError:
                        name = EventType(EventType.UNKNOWN)
            state.event.set_type(name)
        else:
            try:
                if line.data not in GED_TO_GRAMPS_EVENT and \
                       line.data[0] != 'Y':
                    state.event.set_description(line.data)
            except IndexError:
                return

    def __event_date(self, line, state):
        """
        @param line: The current line in GedLine format
        @type line: GedLine
        @param state: The current state
        @type state: CurrentState
        """
        state.event.set_date_object(line.data)

    def __event_place(self, line, state):
        """
        Parse the place portion of a event. A special case has to be made for
        Family Tree Maker, which violates the GEDCOM spec. It uses the PLAC
        field to store the description or value associated with the event.

         n  PLAC <PLACE_VALUE> {1:1}
         +1 FORM <PLACE_HIERARCHY> {0:1}
         +1 <<SOURCE_CITATION>> {0:M}
         +1 <<NOTE_STRUCTURE>> {0:M}

        @param line: The current line in GedLine format
        @type line: GedLine
        @param state: The current state
        @type state: CurrentState
        """

        if self.is_ftw and state.event.type in FTW_BAD_PLACE:
            state.event.set_description(line.data)
        else:
            title = line.data
            place = state.place
            if place:
                # We encounter a PLAC, having previously encountered an ADDR
                if state.place.place_type.string != _("Address"):
                    # We have previously found a PLAC
                    self.__add_msg(_("A second PLAC ignored"), line, state)
                    # ignore this second PLAC, and use the old one
                else:
                    # This is the first PLAC
                    place.set_title(line.data)
                    place.name.set_value(line.data)
            else:
                # The first thing we encounter is PLAC
                state.place = Place()
                place = state.place
                place.set_title(line.data)
                place.name.set_value(line.data)

            sub_state = CurrentState()
            sub_state.place = place
            sub_state.level = state.level+1

            self.__parse_level(sub_state, self.event_place_map,
                             self.__undefined)
            state.msg += sub_state.msg
<<<<<<< HEAD
            if sub_state.pf:                # if we found local PLAC:FORM
                state.pf = sub_state.pf     # save to override global value
=======
        # merge notes etc into place
        state.place.merge(sub_state.place)
>>>>>>> 3831a02e

    def __event_place_note(self, line, state):
        """
        @param line: The current line in GedLine format
        @type line: GedLine
        @param state: The current state
        @type state: CurrentState
        """
        self.__parse_note(line, state.place, state.level+1, state)

    def __event_place_form(self, line, state):
        """
        @param line: The current line in GedLine format
        @type line: GedLine
        @param state: The current state
        @type state: CurrentState
        """
        state.pf = PlaceParser(line)

    def __event_place_object(self, line, state):
        """
        @param line: The current line in GedLine format
        @type line: GedLine
        @param state: The current state
        @type state: CurrentState
        """
        if line.data and line.data[0] == '@':
            # Reference to a named multimedia object defined elsewhere
            gramps_id = self.oid_map[line.data]

            handle = self.__find_media_handle(gramps_id)
            ref = MediaRef()
            ref.set_reference_handle(handle)
            state.place.add_media_reference(ref)
        else:
            # FIXME this should probably be level+1
            (form, filename, title, note) = self.__obje(state.level, state)
            if filename == "":
                self.__add_msg(_("Filename omitted"), line, state)
            if form == "":
                self.__add_msg(_("Form omitted"), line, state)
            self.build_media(state.place, form, filename, title, note)

    def __event_place_sour(self, line, state):
        """
        @param line: The current line in GedLine format
        @type line: GedLine
        @param state: The current state
        @type state: CurrentState
        """
        state.place.add_citation(self.handle_source(line, state.level, state))

    def __place_map(self, line, state):
        """

        n   MAP
        n+1 LONG <PLACE_LONGITUDE>
        n+1 LATI <PLACE_LATITUDE>

        @param line: The current line in GedLine format
        @type line: GedLine
        @param state: The current state
        @type state: CurrentState
        """
        sub_state = CurrentState()
        sub_state.level = state.level + 1
        sub_state.place = state.place
        self.__parse_level(sub_state, self.place_map_tbl, self.__undefined)
        state.msg += sub_state.msg
        state.place = sub_state.place

    def __place_lati(self, line, state):
        """
        @param line: The current line in GedLine format
        @type line: GedLine
        @param state: The current state
        @type state: CurrentState
        """
        state.place.set_latitude( line.data)

    def __place_long(self, line, state):
        """
        @param line: The current line in GedLine format
        @type line: GedLine
        @param state: The current state
        @type state: CurrentState
        """
        state.place.set_longitude( line.data)

    def __event_addr(self, line, state):
        """
        @param line: The current line in GedLine format
        @type line: GedLine
        @param state: The current state
        @type state: CurrentState
        """
        free_form = line.data

        sub_state = CurrentState(level=state.level+1)
        sub_state.location = Location()
        sub_state.event = state.event
        sub_state.place = Place() # temp stash for notes, citations etc

        self.__parse_level(sub_state, self.parse_loc_tbl, self.__undefined)
        state.msg += sub_state.msg

        title = self.__merge_address(free_form, sub_state.location, line, state)

        location = sub_state.location

        if self.addr_is_detail and state.place:
            # Commit the enclosing place
            place = self.__find_place(state.place.get_title(), None,
                                      state.place.get_placeref_list())
            if place is None:
                place = state.place
                self.dbase.add_place(place, self.trans)
                self.place_names[place.get_title()].append(place.get_handle())
            else:
                place.merge(state.place)
                self.dbase.commit_place(place, self.trans)
            place_title = place_displayer.display(self.dbase, place)
            state.pf.load_place(self.place_import, place, place_title)

            # Create the Place Details (it is committed with the event)
            place_detail = Place()
            place_detail.set_name(PlaceName(value=location.get_street()))
            place_detail.set_title(location.get_street())
            # For RootsMagic etc. Place Details e.g. address, hospital, cemetary
            place_detail.set_type((PlaceType.CUSTOM, _("Detail")))
            placeref = PlaceRef()
            placeref.ref = place.get_handle()
            place_detail.set_placeref_list([placeref])
            state.place = place_detail
        else:
            place = state.place
            if place:
                # We encounter an ADDR having previously encountered a PLAC
                if len(place.get_alternate_locations()) != 0 and \
                       not self.__get_first_loc(place).is_empty():
                    # We have perviously found an ADDR, or have populated location
                    # from PLAC title
                    self.__add_msg(_("Location already populated; ADDR ignored"),
                                   line, state)
                    # ignore this second ADDR, and use the old one
                else:
                    # This is the first ADDR
                    place.add_alternate_locations(location)
            else:
                # The first thing we encounter is ADDR
                state.place = Place()
                place = state.place
                place.add_alternate_locations(location)
                place.set_name(PlaceName(value=title))
                place.set_title(title)
                place.set_type((PlaceType.CUSTOM, _("Address")))

        # merge notes etc into place
        state.place.merge(sub_state.place)

    def __add_location(self, place, location):
        """
        @param place: A place object we have found or created
        @type place: Place
        @param location: A location we want to add to this place
        @type location: gen.lib.location
        """
        for loc in place.get_alternate_locations():
            if loc.is_equivalent(location) == IDENTICAL:
                return
        place.add_alternate_locations(location)

    def __get_first_loc(self, place):
        """
        @param place: A place object
        @type place: Place
        @return location: the first alternate location if any else None
        @type location: gen.lib.location
        """
        if len(place.get_alternate_locations()) == 0:
            return None
        else:
            return place.get_alternate_locations()[0]

    def __event_phon(self, line, state):
        """
        @param line: The current line in GedLine format
        @type line: GedLine
        @param state: The current state
        @type state: CurrentState
        """
        place = state.place
        if place:
            codes = [place.get_code(), line.data]
            place.set_code(' '.join(code for code in codes if code))

    def __event_privacy(self, line, state):
        """
        @param line: The current line in GedLine format
        @type line: GedLine
        @param state: The current state
        @type state: CurrentState
        """
        state.event.set_privacy(True)

    def __event_note(self, line, state):
        """
        @param line: The current line in GedLine format
        @type line: GedLine
        @param state: The current state
        @type state: CurrentState
        """
        self.__parse_note(line, state.event, state.level+1, state)

    def __event_inline_note(self, line, state):
        """
        @param line: The current line in GedLine format
        @type line: GedLine
        @param state: The current state
        @type state: CurrentState
        """
        if line.data[0:13] == "Description: ":
            state.event.set_description(line.data[13:])
        else:
            if not line.data:
                # empty: discard, with warning and skip subs
                # Note: level+2
                self.__add_msg(_("Empty event note ignored"), line, state)
                self.__skip_subordinate_levels(state.level+2, state)
            else:
                new_note = Note(line.data)
                new_note.set_handle(create_id())
                self.dbase.add_note(new_note, self.trans)
                self.__skip_subordinate_levels(state.level+2, state)
                state.event.add_note(new_note.get_handle())

    def __event_source(self, line, state):
        """
        @param line: The current line in GedLine format
        @type line: GedLine
        @param state: The current state
        @type state: CurrentState
        """
        state.event.add_citation(self.handle_source(line, state.level, state))

    def __event_rin(self, line, state):
        """
        @param line: The current line in GedLine format
        @type line: GedLine
        @param state: The current state
        @type state: CurrentState
        """
        attr = Attribute()
        attr.set_type(line.token_text)
        attr.set_value(line.data)
        state.event.add_attribute(attr)

    def __event_attr(self, line, state):
        """
        @param line: The current line in GedLine format
        @type line: GedLine
        @param state: The current state
        @type state: CurrentState
        """
        state.event.add_attribute(line.data)

    def __event_email(self, line, state):
        """
        @param line: The current line in GedLine format
        @type line: GedLine
        @param state: The current state
        @type state: CurrentState
        """
        attr = Attribute()
        attr.set_type(line.token_text)
        attr.set_value(line.data)
        state.event.add_attribute(attr)

    def __event_www(self, line, state):
        """
        @param line: The current line in GedLine format
        @type line: GedLine
        @param state: The current state
        @type state: CurrentState
        """
        attr = Attribute()
        attr.set_type(line.token_text)
        attr.set_value(line.data)
        state.event.add_attribute(attr)

    def __event_cause(self, line, state):
        """
        @param line: The current line in GedLine format
        @type line: GedLine
        @param state: The current state
        @type state: CurrentState
        """
        attr = Attribute()
        attr.set_type(AttributeType.CAUSE)
        attr.set_value(line.data)
        state.event.add_attribute(attr)

        sub_state = CurrentState()
        sub_state.event = state.event
        sub_state.level = state.level + 1
        sub_state.attr = attr

        self.__parse_level(sub_state, self.event_cause_tbl, self.__undefined)
        state.msg += sub_state.msg

    def __event_cause_source(self, line, state):
        """
        @param line: The current line in GedLine format
        @type line: GedLine
        @param state: The current state
        @type state: CurrentState
        """
        state.attr.add_citation(self.handle_source(line, state.level, state))

    def __event_age(self, line, state):
        """
        @param line: The current line in GedLine format
        @type line: GedLine
        @param state: The current state
        @type state: CurrentState
        """
        attr = Attribute()
        attr.set_type(AttributeType.AGE)
        attr.set_value(line.data)
        state.event_ref.add_attribute(attr)

    def __event_husb(self, line, state):
        """
        @param line: The current line in GedLine format
        @type line: GedLine
        @param state: The current state
        @type state: CurrentState
        """
        while True:
            line = self.__get_next_line()
            if self.__level_is_finished(line, state.level+1):
                break
            elif line.token == TOKEN_AGE:
                attr = Attribute()
                attr.set_type(AttributeType.FATHER_AGE)
                attr.set_value(line.data)
                state.event_ref.add_attribute(attr)
            elif line.token == TOKEN_WIFE:
                #wife event can be on same level, if so call it and finish
                self.__event_wife(line, state)
                break

    def __event_wife(self, line, state):
        """
        @param line: The current line in GedLine format
        @type line: GedLine
        @param state: The current state
        @type state: CurrentState
        """
        while True:
            line = self.__get_next_line()
            if self.__level_is_finished(line, state.level+1):
                break
            elif line.token == TOKEN_AGE:
                attr = Attribute()
                attr.set_type(AttributeType.MOTHER_AGE)
                attr.set_value(line.data)
                state.event_ref.add_attribute(attr)
            elif line.token == TOKEN_HUSB:
                #husband event can be on same level, if so call it and finish
                self.__event_husb(line, state)
                break

    def __event_agnc(self, line, state):
        """
        @param line: The current line in GedLine format
        @type line: GedLine
        @param state: The current state
        @type state: CurrentState
        """
        attr = Attribute()
        attr.set_type(AttributeType.AGENCY)
        attr.set_value(line.data)
        state.event.add_attribute(attr)

    def __event_time(self, line, state):
        """
        @param line: The current line in GedLine format
        @type line: GedLine
        @param state: The current state
        @type state: CurrentState
        """
        if hasattr(state, 'event'):
            #read in time as attribute of event
            attr = Attribute()
            attr.set_type(AttributeType.TIME)
            attr.set_value(line.data)
            state.event.add_attribute(attr)

    def __event_witness(self, line, state):
        """
        Parse the witness of an event

        @param line: The current line in GedLine format
        @type line: GedLine
        @param state: The current state
        @type state: CurrentState
        """
        if line.data and line.data[0] == "@":
            # n  _WITN @<XREF:INDI>@
            # +1 TYPE <TYPE_OF_RELATION>
            assert( state.event.handle)  # event handle is required to be set
            wit = self.__find_or_create_person(self.pid_map[line.data])
            event_ref = EventRef()
            event_ref.set_reference_handle(state.event.handle)
            while True:
                line = self.__get_next_line()
                if self.__level_is_finished(line, state.level+1):
                    break
                elif line.token == TOKEN_TYPE:
                    if line.data in ("WITNESS_OF_MARRIAGE"):
                        role = EventRoleType(
                            EventRoleType.WITNESS)
                    else:
                        role = EventRoleType(
                            (EventRoleType.CUSTOM, line.data))
                    event_ref.set_role(role)
            wit.add_event_ref(event_ref)
            self.dbase.commit_person(wit, self.trans)
        else:
            # n _WITN <TEXTUAL_LIST_OF_NAMES>
            attr = Attribute()
            attr.set_type(AttributeType.WITNESS)
            attr.set_value(line.data)
            state.event.add_attribute(attr)

    def __person_adopt_famc(self, line, state):
        """
        @param line: The current line in GedLine format
        @type line: GedLine
        @param state: The current state
        @type state: CurrentState
        """
        gid = self.fid_map[line.data]
        handle = self.__find_family_handle(gid)
        family = self.__find_or_create_family(gid)

        sub_state = CurrentState(level=state.level+1)
        sub_state.mrel = TYPE_BIRTH
        sub_state.frel = TYPE_BIRTH

        self.__parse_level(sub_state, self.parse_person_adopt,
                         self.__undefined)
        state.msg += sub_state.msg

        if (int(sub_state.mrel) == ChildRefType.BIRTH  and
            int(sub_state.frel) == ChildRefType.BIRTH):
            sub_state.mrel = sub_state.frel = TYPE_ADOPT

        if state.person.get_main_parents_family_handle() == handle:
            state.person.set_main_parent_family_handle(None)
        state.person.add_parent_family_handle(handle)

        reflist = [ref for ref in family.get_child_ref_list()
                        if ref.ref == state.person.handle]
        if reflist:
            ref = reflist[0]
            ref.set_father_relation(sub_state.frel)
            ref.set_mother_relation(sub_state.mrel)
        else:
            ref = ChildRef()
            ref.ref = state.person.handle
            ref.set_father_relation(sub_state.frel)
            ref.set_mother_relation(sub_state.mrel)
            family.add_child_ref(ref)
            self.dbase.commit_family(family, self.trans)

    def __person_adopt_famc_adopt(self, line, state):
        """
        @param line: The current line in GedLine format
        @type line: GedLine
        @param state: The current state
        @type state: CurrentState
        """
        if line.data.strip() == "HUSB":
            state.frel = TYPE_ADOPT
        elif line.data.strip() == "WIFE":
            state.mrel = TYPE_ADOPT
        else:
            state.mrel = TYPE_ADOPT
            state.frel = TYPE_ADOPT

    def __person_birth_famc(self, line, state):
        """
        @param line: The current line in GedLine format
        @type line: GedLine
        @param state: The current state
        @type state: CurrentState
        """
        handle = self.__find_family_handle(self.fid_map[line.data])

        if state.person.get_main_parents_family_handle() == handle:
            state.person.set_main_parent_family_handle(None)
        state.person.add_parent_family_handle(handle)

        frel = mrel = ChildRefType.BIRTH

        family, new = self.dbase.find_family_from_handle(handle, self.trans)
        reflist = [ref for ref in family.get_child_ref_list()
                        if ref.ref == state.person.handle]
        if reflist:
            ref = reflist[0]
            ref.set_father_relation(frel)
            ref.set_mother_relation(mrel)
        else:
            ref = ChildRef()
            ref.ref = state.person.handle
            ref.set_father_relation(frel)
            ref.set_mother_relation(mrel)
            family.add_child_ref(ref)
            self.dbase.commit_family(family, self.trans)

    def __address_date(self, line, state):
        """
        Parses the DATE line of an ADDR tag

        @param line: The current line in GedLine format
        @type line: GedLine
        @param state: The current state
        @type state: CurrentState
        """
        state.addr.set_date_object(line.data)

    def __address_adr1(self, line, state):
        """
        Parses the ADR1 line of an ADDR tag

        @param line: The current line in GedLine format
        @type line: GedLine
        @param state: The current state
        @type state: CurrentState
        """
        # The ADDR may already have been parsed by the level above
        assert state.addr.get_street() == ""
        if state.addr.get_street() != "":
            self.__add_msg(_("Warn: ADDR overwritten"), line, state)
        state.addr.set_street(line.data)

    def __address_adr2(self, line, state):
        """
        Parses the ADR2 line of an ADDR tag

        @param line: The current line in GedLine format
        @type line: GedLine
        @param state: The current state
        @type state: CurrentState
        """
        state.addr.set_locality(line.data)

    def __address_city(self, line, state):
        """
        Parses the CITY line of an ADDR tag

        @param line: The current line in GedLine format
        @type line: GedLine
        @param state: The current state
        @type state: CurrentState
        """
        state.addr.set_city(line.data)

    def __address_state(self, line, state):
        """
        Parses the STAE line of an ADDR tag

        @param line: The current line in GedLine format
        @type line: GedLine
        @param state: The current state
        @type state: CurrentState
        """
        state.addr.set_state(line.data)

    def __address_post(self, line, state):
        """
        Parses the POST line of an ADDR tag

        @param line: The current line in GedLine format
        @type line: GedLine
        @param state: The current state
        @type state: CurrentState
        """
        state.addr.set_postal_code(line.data)

    def __address_country(self, line, state):
        """
        Parses the country line of an ADDR tag

        @param line: The current line in GedLine format
        @type line: GedLine
        @param state: The current state
        @type state: CurrentState
        """
        state.addr.set_country(line.data)

    def __address_sour(self, line, state):
        """
        Parses the SOUR line of an ADDR tag

        @param line: The current line in GedLine format
        @type line: GedLine
        @param state: The current state
        @type state: CurrentState
        """
        state.addr.add_citation(self.handle_source(line, state.level, state))

    def __address_note(self, line, state):
        """
        Parses the NOTE line of an ADDR tag

        @param line: The current line in GedLine format
        @type line: GedLine
        @param state: The current state
        @type state: CurrentState
        """
        self.__parse_note(line, state.addr, state.level+1, state)

    def __citation_page(self, line, state):
        """
        Parses the PAGE line of an SOUR instance tag

        @param line: The current line in GedLine format
        @type line: GedLine
        @param state: The current state
        @type state: CurrentState
        """
        state.citation.set_page(line.data)

    def __citation_date(self, line, state):
        """
        Parses the DATE line of an SOUR instance tag

        @param line: The current line in GedLine format
        @type line: GedLine
        @param state: The current state
        @type state: CurrentState
        """
        state.citation.set_date_object(line.data)

    def __citation_data(self, line, state):
        """
        Parses the DATA line of an SOUR instance tag

        @param line: The current line in GedLine format
        @type line: GedLine
        @param state: The current state
        @type state: CurrentState
        """
        sub_state = CurrentState(level=state.level+1)
        sub_state.citation = state.citation

        self.__parse_level(sub_state, self.citation_data_tbl, self.__undefined)
        state.msg += sub_state.msg

    def __citation_data_date(self, line, state):
        state.citation.set_date_object(line.data)

    def __source_text(self, line, state):
        note = Note()
        note.set(line.data)
        gramps_id = self.dbase.find_next_note_gramps_id()
        note.set_gramps_id(gramps_id)
        note.set_type(NoteType.SOURCE_TEXT)
        self.dbase.add_note(note, self.trans)

        state.source.add_note(note.get_handle())

    def __citation_data_text(self, line, state):
        note = Note()
        note.set(line.data)
        gramps_id = self.dbase.find_next_note_gramps_id()
        note.set_gramps_id(gramps_id)
        note.set_type(NoteType.SOURCE_TEXT)
        self.dbase.add_note(note, self.trans)

        state.citation.add_note(note.get_handle())

    def __citation_data_note(self, line, state):
        self.__parse_note(line, state.citation, state.level, state)

    def __citation_obje(self, line, state):
        """
        Parses the OBJE line of an SOUR instance tag

        @param line: The current line in GedLine format
        @type line: GedLine
        @param state: The current state
        @type state: CurrentState
        """
        if line.data and line.data[0] == '@':
            # Reference to a named multimedia object defined elsewhere
            gramps_id = self.oid_map[line.data]

            handle = self.__find_media_handle(gramps_id)
            ref = MediaRef()
            ref.set_reference_handle(handle)
            state.citation.add_media_reference(ref)
        else:
            (form, filename, title, note) = self.__obje(state.level+1, state)
            if filename == "":
                self.__add_msg(_("Filename omitted"), line, state)
            if form == "":
                self.__add_msg(_("Form omitted"), line, state)
            self.build_media(state.citation, form, filename, title, note)

    def __citation_refn(self, line, state):
        """
        Parses the REFN line of an SOUR instance tag

        @param line: The current line in GedLine format
        @type line: GedLine
        @param state: The current state
        @type state: CurrentState
        """
        self.__add_msg(_("REFN ignored"), line, state)
        self.__skip_subordinate_levels(state.level+1, state)

    def __citation_even(self, line, state):
        """
        Parses the EVEN line of an SOUR instance tag

        @param line: The current line in GedLine format
        @type line: GedLine
        @param state: The current state
        @type state: CurrentState
        """
        sattr = SrcAttribute()
        sattr.set_type("EVEN")
        sattr.set_value(line.data)
        state.citation.add_attribute(sattr)
        sub_state = CurrentState(level=state.level+1)
        sub_state.citation = state.citation

        self.__parse_level(sub_state, self.citation_even_tbl, self.__undefined)
        state.msg += sub_state.msg

    def __citation_even_role(self, line, state):
        """
        Parses the EVEN line of an SOUR instance tag

        @param line: The current line in GedLine format
        @type line: GedLine
        @param state: The current state
        @type state: CurrentState
        """
        sattr = SrcAttribute()
        sattr.set_type("EVEN:ROLE")
        sattr.set_value(line.data)
        state.citation.add_attribute(sattr)

    def __citation_quay(self, line, state):
        """
        Parses the QUAY line of an SOUR instance tag

        @param line: The current line in GedLine format
        @type line: GedLine
        @param state: The current state
        @type state: CurrentState
        """
        try:
            val = int(line.data)
        except ValueError:
            return
        # If value is greater than 3, cap at 3
        val = min(val, 3)
        if val > 1:
            state.citation.set_confidence_level(val+1)
        else:
            state.citation.set_confidence_level(val)

    def __citation_note(self, line, state):
        """
        Parses the NOTE line of an SOUR instance tag

        @param line: The current line in GedLine format
        @type line: GedLine
        @param state: The current state
        @type state: CurrentState
        """
        self.__parse_note(line, state.citation, state.level+1, state)

    #----------------------------------------------------------------------
    #
    # SOUR parsing
    #
    #----------------------------------------------------------------------

    def __parse_source(self, name, level):
        """
        n @<XREF:SOUR>@ SOUR {1:1}
          +1 DATA {0:1}
          +2 EVEN <EVENTS_RECORDED> {0:M}
          +3 DATE <DATE_PERIOD> {0:1}
          +3 PLAC <SOURCE_JURISDICTION_PLACE> {0:1}
          +2 AGNC <RESPONSIBLE_AGENCY> {0:1}
          +2 <<NOTE_STRUCTURE>> {0:M}
          +1 AUTH <SOURCE_ORIGINATOR> {0:1}
          +1 TITL <SOURCE_DESCRIPTIVE_TITLE> {0:1}
          +1 ABBR <SOURCE_FILED_BY_ENTRY> {0:1}
          +1 PUBL <SOURCE_PUBLICATION_FACTS> {0:1}
          +1 TEXT <TEXT_FROM_SOURCE> {0:1}
          +1 <<SOURCE_REPOSITORY_CITATION>> {0:1}
          +1 <<MULTIMEDIA_LINK>> {0:M}
          +1 <<NOTE_STRUCTURE>> {0:M}
          +1 REFN <USER_REFERENCE_NUMBER> {0:M}
          +2 TYPE <USER_REFERENCE_TYPE> {0:1}
          +1 RIN <AUTOMATED_RECORD_ID> {0:1}
          +1 <<CHANGE_DATE>> {0:1}
        """

        state = CurrentState()
        state.source = self.__find_or_create_source(self.sid_map[name])
        # SOURce with the given gramps_id had no title
        state.source.set_title(_("No title - ID %s") %
                               state.source.get_gramps_id())
        state.level = level

        self.__parse_level(state, self.source_func, self.__undefined)
        self.__check_msgs(_("SOUR (source) Gramps ID %s") %
                          state.source.get_gramps_id(),
                          state, state.source)
        self.dbase.commit_source(state.source, self.trans, state.source.change)

    def __source_attr(self, line, state):
        """
        @param line: The current line in GedLine format
        @type line: GedLine
        @param state: The current state
        @type state: CurrentState
        """
        sattr = SrcAttribute()
        sattr.set_type(line.token_text)
        sattr.set_value(line.data)
        state.source.add_attribute(sattr)

    def __source_object(self, line, state):
        """
        @param line: The current line in GedLine format
        @type line: GedLine
        @param state: The current state
        @type state: CurrentState
        """
        if line.data and line.data[0] == '@':
            # Reference to a named multimedia object defined elsewhere
            gramps_id = self.oid_map[line.data]

            handle = self.__find_media_handle(gramps_id)
            ref = MediaRef()
            ref.set_reference_handle(handle)
            state.source.add_media_reference(ref)
        else:
            (form, filename, title, note) = self.__obje(state.level+1, state)
            if filename == "":
                self.__add_msg(_("Filename omitted"), line, state)
            if form == "":
                self.__add_msg(_("Form omitted"), line, state)
            self.build_media(state.source, form, filename, title, note)

    def __source_chan(self, line, state):
        """
        @param line: The current line in GedLine format
        @type line: GedLine
        @param state: The current state
        @type state: CurrentState
        """
        self.__parse_change(line, state.source, state.level+1, state)

    def __source_undef(self, line, state):
        """
        @param line: The current line in GedLine format
        @type line: GedLine
        @param state: The current state
        @type state: CurrentState
        """
        self.__not_recognized(line, state.level+1, state)

    def __source_repo(self, line, state):
        """
        @param line: The current line in GedLine format
        @type line: GedLine
        @param state: The current state
        @type state: CurrentState
        """
        if line.data and line.data[0] == '@':
            # This deals with the standard GEDCOM
            # SOURCE_REPOSITORY_CITATION: =
            #   n  REPO @<XREF:REPO>@                {1:1}
            #     +1 <<NOTE_STRUCTURE>>              {0:M}
            #     +1 CALN <SOURCE_CALL_NUMBER>       {0:M}
            #        +2 MEDI <SOURCE_MEDIA_TYPE>     {0:1}
            gid = self.rid_map[line.data]
            repo = self.__find_or_create_repository(gid)
        elif line.data == '':
            # This deals with the non-standard GEDCOM format found in Family
            # Tree Maker for Windows, Broderbund Software, Banner Blue
            # Division:
            # SOURCE_REPOSITORY_CITATION: =
            #   n  REPO                              {1:1}
            #     +1 <<NOTE_STRUCTURE>>              {0:M}
            #     +1 CALN <SOURCE_CALL_NUMBER>       {0:M}
            #        +2 MEDI <SOURCE_MEDIA_TYPE>     {0:1}
            #
            # This format has no repository name. See http://west-
            # penwith.org.uk/misc/ftmged.htm which points out this is
            # incorrect
            gid = self.dbase.find_next_repository_gramps_id()
            repo = self.__find_or_create_repository(gid)
            self.dbase.commit_repository(repo, self.trans)
        else:
            # This deals with the non-standard GEDCOM
            # SOURCE_REPOSITORY_CITATION: =
            #   n  REPO <NAME_OF_REPOSITORY>         {1:1}
            #     +1 <<NOTE_STRUCTURE>>              {0:M}
            #     +1 CALN <SOURCE_CALL_NUMBER>       {0:M}
            #        +2 MEDI <SOURCE_MEDIA_TYPE>     {0:1}
            # This seems to be used by Heredis 8 PC. Heredis is notorious for
            # non-standard GEDCOM.
            gid = self.repo2id.get(line.data)
            if gid is None:
                gid = self.dbase.find_next_repository_gramps_id()
            repo = self.__find_or_create_repository(gid)
            self.repo2id[line.data] = repo.get_gramps_id()
            repo.set_name(line.data)
            self.dbase.commit_repository(repo, self.trans)

        repo_ref = RepoRef()
        repo_ref.set_reference_handle(repo.handle)

        sub_state = CurrentState()
        sub_state.repo_ref = repo_ref
        sub_state.level = state.level + 1

        self.__parse_level(sub_state, self.repo_ref_tbl, self.__undefined)
        state.msg += sub_state.msg

        state.source.add_repo_reference(repo_ref)

    def __repo_ref_call(self, line, state):
        """
        @param line: The current line in GedLine format
        @type line: GedLine
        @param state: The current state
        @type state: CurrentState
        """
        state.repo_ref.set_call_number(line.data)
        #self.__skip_subordinate_levels(state.level+1, state)

    def __repo_ref_medi(self, line, state):
        name = line.data
        mtype = MEDIA_MAP.get(name.lower(),
                              (SourceMediaType.CUSTOM, name))
        state.repo_ref.set_media_type(mtype)

    def __repo_ref_note(self, line, state):
        """
        @param line: The current line in GedLine format
        @type line: GedLine
        @param state: The current state
        @type state: CurrentState
        """
        self.__parse_note(line, state.repo_ref, state.level+1, state)

    def __repo_chan(self, line, state):
        """
        @param line: The current line in GedLine format
        @type line: GedLine
        @param state: The current state
        @type state: CurrentState
        """
        self.__parse_change(line, state.repo, state.level+1, state)

    def __source_abbr(self, line, state):
        """
        @param line: The current line in GedLine format
        @type line: GedLine
        @param state: The current state
        @type state: CurrentState
        """
        state.source.set_abbreviation(line.data)

    def __source_agnc(self, line, state):
        """
        @param line: The current line in GedLine format
        @type line: GedLine
        @param state: The current state
        @type state: CurrentState
        """
        attr = Attribute()
        attr.set_type(AttributeType.AGENCY)
        attr.set_value(line.data)
        state.source.add_attribute(attr)

    def __source_note(self, line, state):
        """
        @param line: The current line in GedLine format
        @type line: GedLine
        @param state: The current state
        @type state: CurrentState
        """
        self.__parse_note(line, state.source, state.level+1, state)

    def __source_auth(self, line, state):
        """
        @param line: The current line in GedLine format
        @type line: GedLine
        @param state: The current state
        @type state: CurrentState
        """
        state.source.set_author(line.data)

    def __source_publ(self, line, state):
        """
        @param line: The current line in GedLine format
        @type line: GedLine
        @param state: The current state
        @type state: CurrentState
        """
        state.source.set_publication_info(line.data)
        self.__skip_subordinate_levels(state.level+1, state)

    def __source_title(self, line, state):
        """
        @param line: The current line in GedLine format
        @type line: GedLine
        @param state: The current state
        @type state: CurrentState
        """
        state.source.set_title(line.data.replace('\n', ' '))

    def __source_taxt_peri(self, line, state):
        """
        @param line: The current line in GedLine format
        @type line: GedLine
        @param state: The current state
        @type state: CurrentState
        """
        if state.source.get_title() == "":
            state.source.set_title(line.data.replace('\n', ' '))

    #----------------------------------------------------------------------
    #
    # OBJE parsing
    #
    #----------------------------------------------------------------------

    def __parse_obje(self, line):
        """
        n  @XREF:OBJE@ OBJE {1:1}
           +1 FORM <MULTIMEDIA_FORMAT> {1:1} p.*
           +1 TITL <DESCRIPTIVE_TITLE> {0:1} p.*
           +1 <<NOTE_STRUCTURE>> {0:M} p.*
           +1 BLOB {1:1}
           +2 CONT <ENCODED_MULTIMEDIA_LINE> {1:M} p.*
           +1 OBJE @<XREF:OBJE>@ /* chain to continued object */ {0:1} p.*
           +1 REFN <USER_REFERENCE_NUMBER> {0:M} p.*
           +2 TYPE <USER_REFERENCE_TYPE> {0:1} p.*
           +1 RIN <AUTOMATED_RECORD_ID> {0:1} p.*
           +1 <<CHANGE_DATE>> {0:1} p.*
        """
        gid = line.token_text.strip()
        media = self.__find_or_create_media(self.oid_map[gid])

        state = CurrentState()
        state.media = media
        state.level = 1

        self.__parse_level(state, self.obje_func, self.__undefined)

        # Add the default reference if no source has found
        self.__add_default_source(media)

        # Add a default tag if provided
        self.__add_default_tag(media)

        self.__check_msgs(_("OBJE (multi-media object) Gramps ID %s") %
                          media.get_gramps_id(), state, media)
        # commit the person to the database
        self.dbase.commit_media(media, self.trans, media.change)

    def __obje_form(self, line, state):
        """
        @param line: The current line in GedLine format
        @type line: GedLine
        @param state: The current state
        @type state: CurrentState
        """
        # TODO: FIX THIS!!!
        state.media_form = line.data.strip()
        self.__skip_subordinate_levels(state.level+1, state)

    def __obje_file(self, line, state):
        """
        @param line: The current line in GedLine format
        @type line: GedLine
        @param state: The current state
        @type state: CurrentState
        """
        res = urlparse(line.data)
        if line.data != '' and (res.scheme == '' or res.scheme == 'file'):
            (file_ok, filename) = self.__find_file(line.data, self.dir_path)
            if state.media != "URL":
                if not file_ok:
                    self.__add_msg(_("Could not import %s") % filename[0], line,
                                   state)
            path = filename[0].replace('\\', os.path.sep)
        else:
            path = line.data

        state.media.set_path(path)
        state.media.set_mime_type(get_type(path))
        if not state.media.get_description():
            state.media.set_description(path)

    def __obje_title(self, line, state):
        """
        @param line: The current line in GedLine format
        @type line: GedLine
        @param state: The current state
        @type state: CurrentState
        """
        state.media.set_description(line.data)

    def __obje_note(self, line, state):
        """
        @param line: The current line in GedLine format
        @type line: GedLine
        @param state: The current state
        @type state: CurrentState
        """
        self.__parse_note(line, state.media, state.level+1, state)

    def __obje_blob(self, line, state):
        """
        @param line: The current line in GedLine format
        @type line: GedLine
        @param state: The current state
        @type state: CurrentState
        """
        self.__add_msg(_("BLOB ignored"), line, state)
        self.__skip_subordinate_levels(state.level+1, state)

    def __obje_refn(self, line, state):
        """
        @param line: The current line in GedLine format
        @type line: GedLine
        @param state: The current state
        @type state: CurrentState
        """
        self.__add_msg(_("REFN ignored"), line, state)
        self.__skip_subordinate_levels(state.level+1, state)

    def __obje_type(self, line, state):
        """
        @param line: The current line in GedLine format
        @type line: GedLine
        @param state: The current state
        @type state: CurrentState
        """
        self.__add_msg(_("Multimedia REFN:TYPE ignored"), line, state)
        self.__skip_subordinate_levels(state.level+1, state)

    def __obje_rin(self, line, state):
        """
        @param line: The current line in GedLine format
        @type line: GedLine
        @param state: The current state
        @type state: CurrentState
        """
        self.__add_msg(_("Mutimedia RIN ignored"), line, state)
        self.__skip_subordinate_levels(state.level+1, state)

    def __obje_chan(self, line, state):
        """
        @param line: The current line in GedLine format
        @type line: GedLine
        @param state: The current state
        @type state: CurrentState
        """
        self.__parse_change(line, state.media, state.level+1, state)

    def __person_attr_type(self, line, state):
        """
        @param line: The current line in GedLine format
        @type line: GedLine
        @param state: The current state
        @type state: CurrentState
        """
        if state.attr.get_type() == "":
            if line.data in GED_TO_GRAMPS_EVENT:
                name = GED_TO_GRAMPS_EVENT[line.data]
            else:
                val = self.gedsource.tag2gramps(line.data)
                if val:
                    name = val
                else:
                    name = line.data
            state.attr.set_type(name)
        else:
            self.__ignore(line, state)

    def __person_attr_source(self, line, state):
        """
        @param line: The current line in GedLine format
        @type line: GedLine
        @param state: The current state
        @type state: CurrentState
        """
        state.attr.add_citation(self.handle_source(line, state.level, state))

    def __person_attr_place(self, line, state):
        """
        @param line: The current line in GedLine format
        @type line: GedLine
        @param state: The current state
        @type state: CurrentState
        """
        val = line.data
        if state.attr.get_value() == "":
            state.attr.set_value(val)
            self.__skip_subordinate_levels(state.level+1, state)
        else:
            self.__ignore(line, state)

    def __person_attr_note(self, line, state):
        """
        @param line: The current line in GedLine format
        @type line: GedLine
        @param state: The current state
        @type state: CurrentState
        """
        self.__parse_note(line, state.attr, state.level+1, state)

    #----------------------------------------------------------------------
    #
    # REPO parsing
    #
    #----------------------------------------------------------------------

    def __parse_repo(self, line):
        """
        n @<XREF:REPO>@ REPO {1:1}
          +1 NAME <NAME_OF_REPOSITORY> {0:1} p.*
          +1 <<ADDRESS_STRUCTURE>> {0:1} p.*
          +1 <<NOTE_STRUCTURE>> {0:M} p.*
          +1 REFN <USER_REFERENCE_NUMBER> {0:M} p.*
          +1 RIN <AUTOMATED_RECORD_ID> {0:1} p.*
          +1 <<CHANGE_DATE>> {0:1} p.
        """
        repo = self.__find_or_create_repository(self.rid_map[line.token_text])

        state = CurrentState()
        state.repo = repo
        state.level = 1
        self.__parse_level(state, self.repo_parse_tbl, self.__ignore)

        self.__check_msgs(_("REPO (repository) Gramps ID %s") %
                          repo.get_gramps_id(), state, repo)
        self.dbase.commit_repository(repo, self.trans, repo.change)

    def __repo_name(self, line, state):
        """
        @param line: The current line in GedLine format
        @type line: GedLine
        @param state: The current state
        @type state: CurrentState
        """
        state.repo.set_name(line.data)

    def __repo_note(self, line, state):
        """
        @param line: The current line in GedLine format
        @type line: GedLine
        @param state: The current state
        @type state: CurrentState
        """
        self.__parse_note(line, state.repo, state.level+1, state)

    def __repo_addr(self, line, state):
        """
        Parses the REPOsitory and HEADer COPR <ADDRESS_STRUCTURE>

        n ADDR <ADDRESS_LINE> {0:1}
        +1 CONT <ADDRESS_LINE> {0:M}
        +1 ADR1 <ADDRESS_LINE1> {0:1}  (Street)
        +1 ADR2 <ADDRESS_LINE2> {0:1}  (Locality)
        +1 CITY <ADDRESS_CITY> {0:1}
        +1 STAE <ADDRESS_STATE> {0:1}
        +1 POST <ADDRESS_POSTAL_CODE> {0:1}
        +1 CTRY <ADDRESS_COUNTRY> {0:1}
        n PHON <PHONE_NUMBER> {0:3}

        Some repositories do not try to break up the address,
        instead they put everything on a single line. Try to determine
        if this happened, and try to fix it.
        """
        free_form = line.data

        sub_state = CurrentState(level=state.level + 1)
        sub_state.addr = Address()

        self.__parse_level(sub_state, self.parse_addr_tbl, self.__ignore)
        state.msg += sub_state.msg

        self.__merge_address(free_form, sub_state.addr, line, state)
        state.repo.add_address(sub_state.addr)

    def __repo_phon(self, line, state):
        """
        @param line: The current line in GedLine format
        @type line: GedLine
        @param state: The current state
        @type state: CurrentState
        """
        address_list = state.repo.get_address_list()
        if address_list:
            address_list[0].set_phone(line.data)

    def __repo_www(self, line, state):
        """
        @param line: The current line in GedLine format
        @type line: GedLine
        @param state: The current state
        @type state: CurrentState
        """
        url = Url()
        url.set_path(line.data)
        url.set_type(UrlType(UrlType.WEB_HOME))
        state.repo.add_url(url)

    def __repo_email(self, line, state):
        """
        @param line: The current line in GedLine format
        @type line: GedLine
        @param state: The current state
        @type state: CurrentState
        """
        url = Url()
        url.set_path(line.data)
        url.set_type(UrlType(UrlType.EMAIL))
        state.repo.add_url(url)

    def __location_adr1(self, line, state):
        """
        @param line: The current line in GedLine format
        @type line: GedLine
        @param state: The current state
        @type state: CurrentState
        """
        if not state.location:
            state.location = Location()
        if state.location.get_street() != "":
            self.__add_msg(_("Warn: ADDR overwritten"), line, state)
        state.location.set_street(line.data)

    def __location_adr2(self, line, state):
        """
        @param line: The current line in GedLine format
        @type line: GedLine
        @param state: The current state
        @type state: CurrentState
        """
        if not state.location:
            state.location = Location()
        state.location.set_locality(line.data)

    def __location_city(self, line, state):
        """
        @param line: The current line in GedLine format
        @type line: GedLine
        @param state: The current state
        @type state: CurrentState
        """
        if not state.location:
            state.location = Location()
        state.location.set_city(line.data)

    def __location_stae(self, line, state):
        """
        @param line: The current line in GedLine format
        @type line: GedLine
        @param state: The current state
        @type state: CurrentState
        """
        if not state.location:
            state.location = Location()
        state.location.set_state(line.data)

    def __location_post(self, line, state):
        """
        @param line: The current line in GedLine format
        @type line: GedLine
        @param state: The current state
        @type state: CurrentState
        """
        if not state.location:
            state.location = Location()
        state.location.set_postal_code(line.data)

    def __location_ctry(self, line, state):
        """
        @param line: The current line in GedLine format
        @type line: GedLine
        @param state: The current state
        @type state: CurrentState
        """
        if not state.location:
            state.location = Location()
        state.location.set_country(line.data)

    def __location_phone(self, line, state):
        """
        @param line: The current line in GedLine format
        @type line: GedLine
        @param state: The current state
        @type state: CurrentState
        """
        if not state.location:
            state.location = Location()
        state.location.set_phone(line.data)

    def __location_note(self, line, state):
        """
        @param line: The current line in GedLine format
        @type line: GedLine
        @param state: The current state
        @type state: CurrentState
        """
        if state.event:
            self.__parse_note(line, state.place, state.level, state)
        else:
            # This causes notes below SUBMitter to be ignored
            self.__not_recognized(line, state.level, state)

    def __optional_note(self, line, state):
        """
        @param line: The current line in GedLine format
        @type line: GedLine
        @param state: The current state
        @type state: CurrentState
        """
        self.__parse_note(line, state.obj, state.level, state)

    #----------------------------------------------------------------------
    #
    # HEAD parsing
    #
    #----------------------------------------------------------------------

    def __parse_header(self):
        """
        Handling of the lines subordinate to the HEAD GEDCOM tag

         n HEAD                                          {1:1}
           +1 SOUR <APPROVED_SYSTEM_ID>                  {1:1}
             +2 VERS <VERSION_NUMBER>                    {0:1}
             +2 NAME <NAME_OF_PRODUCT>                   {0:1}
             +2 CORP <NAME_OF_BUSINESS>                  {0:1}
               +3 <<ADDRESS_STRUCTURE>>                  {0:1}
             +2 DATA <NAME_OF_SOURCE_DATA>               {0:1}
               +3 DATE <PUBLICATION_DATE>                {0:1}
               +3 COPR <COPYRIGHT_SOURCE_DATA>           {0:1}
           +1 DEST <RECEIVING_SYSTEM_NAME>               {0:1*}
           +1 DATE <TRANSMISSION_DATE>                   {0:1}
             +2 TIME <TIME_VALUE>                        {0:1}
           +1 SUBM @<XREF:SUBM>@                         {1:1}
           +1 SUBN @<XREF:SUBN>@                         {0:1}
           +1 FILE <FILE_NAME>                           {0:1}
           +1 COPR <COPYRIGHT_GEDCOM_FILE>               {0:1}
           +1 GEDC                                       {1:1}
             +2 VERS <VERSION_NUMBER>                    {1:1}
             +2 FORM <GEDCOM_FORM>                       {1:1}
           +1 CHAR <CHARACTER_SET>                       {1:1}
             +2 VERS <VERSION_NUMBER>                    {0:1}
           +1 LANG <LANGUAGE_OF_TEXT>                    {0:1}
           +1 PLAC                                       {0:1}
             +2 FORM <PLACE_HIERARCHY>                   {1:1}
           +1 NOTE <GEDCOM_CONTENT_DESCRIPTION>          {0:1}
             +2 [CONT|CONC] <GEDCOM_CONTENT_DESCRIPTION> {0:M}

          * NOTE: Submissions to the Family History Department for Ancestral
          File submission or for clearing temple ordinances must use a
          DESTination of ANSTFILE or TempleReady.

        """
        state = CurrentState(level=1)
        self.__parse_level(state, self.head_parse_tbl, self.__undefined)
        self.__check_msgs(_("HEAD (header)"), state, None)

    def __header_sour(self, line, state):
        """
        @param line: The current line in GedLine format
        @type line: GedLine
        @param state: The current state
        @type state: CurrentState
        """
        self.gedsource = self.gedmap.get_from_source_tag(line.data)
        if line.data.strip() in ["FTW", "FTM"]:
            self.is_ftw = True
        # Some software (e.g. RootsMagic (http://files.rootsmagic.com/PAF-
        # Book/RootsMagic-for-PAF-Users-Printable.pdf) use the Addr fields for
        # 'Place Details (address, hospital, cemetary)'
        if line.data.strip().lower() in ['rootsmagic']:
            self.addr_is_detail = True
        # We will use the approved system ID as the name of the generating
        # software, in case we do not get the name in the proper place
        self.genby = line.data
        if self.use_def_src:
            sattr = SrcAttribute()
            sattr.set_type(_("Approved system identification"))
            sattr.set_value("%s" % self.genby)
            self.def_src.add_attribute(sattr)
        sub_state = CurrentState(level=state.level+1)
        self.__parse_level(sub_state, self.header_sour_parse_tbl,
                           self.__undefined)
        state.msg += sub_state.msg
        # We can't produce the 'Generated by' statement till the end of the SOUR
        # level, because the name and version may come in any order
        if self.use_def_src:
            # feature request 2356: avoid genitive form
            sattr = SrcAttribute()
            sattr.set_type(_("Generated By"))
            sattr.set_value("%s %s" % (self.genby, self.genvers))
            self.def_src.add_attribute(sattr)

    def __header_sour_name(self, line, state):
        """
        @param line: The current line in GedLine format
        @type line: GedLine
        @param state: The current state
        @type state: CurrentState
        """
        # This is where the name of the product that generated the GEDCOM file
        # should appear, and this will overwrite the approved system ID (if any)
        self.genby = line.data
        if self.use_def_src:
            sattr = SrcAttribute()
            sattr.set_type(_("Name of software product"))
            sattr.set_value(self.genby)
            self.def_src.add_attribute(sattr)

    def __header_sour_vers(self, line, state):
        """
        @param line: The current line in GedLine format
        @type line: GedLine
        @param state: The current state
        @type state: CurrentState
        """
        self.genvers = line.data
        if self.use_def_src:
            sattr = SrcAttribute()
            sattr.set_type(_("Version number of software product"))
            sattr.set_value(self.genvers)
            self.def_src.add_attribute(sattr)

    def __header_sour_corp(self, line, state):
        """
        @param line: The current line in GedLine format
        @type line: GedLine
        @param state: The current state
        @type state: CurrentState
        """
        repo = Repository()
        sub_state = CurrentState(level=state.level + 1)
        sub_state.repo = repo
        self.__parse_level(sub_state, self.header_corp_addr, self.__undefined)
        state.msg += sub_state.msg

        if self.use_def_src:
            repo.set_name(_("Business that produced the product: %s") %
                          line.data)
            rtype = RepositoryType()
            rtype.set((RepositoryType.CUSTOM, _('GEDCOM data')))
            repo.set_type(rtype)
            self.dbase.add_repository(repo, self.trans)
            repo_ref = RepoRef()
            repo_ref.set_reference_handle(repo.handle)
            mtype = SourceMediaType()
            mtype.set((SourceMediaType.UNKNOWN, ''))
            repo_ref.set_media_type(mtype)
            self.def_src.add_repo_reference(repo_ref)

    def __header_sour_data(self, line, state):
        """
        @param line: The current line in GedLine format
        @type line: GedLine
        @param state: The current state
        @type state: CurrentState
        """
        if self.use_def_src:
            sattr = SrcAttribute()
            sattr.set_type(_("Name of source data"))
            sattr.set_value(line.data)
            self.def_src.add_attribute(sattr)
        sub_state = CurrentState(level=state.level+1)
        self.__parse_level(sub_state, self.header_sour_data,
                           self.__undefined)
        state.msg += sub_state.msg

    def __header_sour_copr(self, line, state):
        """
        @param line: The current line in GedLine format
        @type line: GedLine
        @param state: The current state
        @type state: CurrentState
        """
        if self.use_def_src:
            sattr = SrcAttribute()
            sattr.set_type(_("Copyright of source data"))
            sattr.set_value(line.data)
            self.def_src.add_attribute(sattr)

    def __header_sour_date(self, line, state):
        """
        @param line: The current line in GedLine format
        @type line: GedLine
        @param state: The current state
        @type state: CurrentState
        """
        if self.use_def_src:
            # Because there is a DATE tag, line.data is automatically converted
            # to a Date object before getting to this point, so it has to be
            # converted back to a string
            text_date = str(line.data)
            sattr = SrcAttribute()
            sattr.set_type(_("Publication date of source data"))
            sattr.set_value(text_date)
            self.def_src.add_attribute(sattr)

    def __header_file(self, line, state):
        """
        @param line: The current line in GedLine format
        @type line: GedLine
        @param state: The current state
        @type state: CurrentState
        """
        if self.use_def_src:
            filename = os.path.basename(line.data).split('\\')[-1]
            # feature request 2356: avoid genitive form
            self.def_src.set_title(_("Import from %s") % filename)

    def __header_copr(self, line, state):
        """
        @param line: The current line in GedLine format
        @type line: GedLine
        @param state: The current state
        @type state: CurrentState
        """
        if self.use_def_src:
            self.def_src.set_publication_info(line.data)

    def __header_subm(self, line, state):
        """
        @param line: The current line in GedLine format
        @type line: GedLine
        @param state: The current state
        @type state: CurrentState

        +1 SUBM @<XREF:SUBM>@  {1:1}
        This should be simply be a cross-reference to the correct Submitter
        record. Note that there can be multiple Submitter records, so it is
        necessary to remember which one should be applied.

        """
        self.subm = line.data[1:-1]
        sub_state = CurrentState(level=state.level+1)
        self.__parse_level(sub_state, self.header_subm, self.__ignore)
        state.msg += sub_state.msg

    def __header_subn(self, line, state):
        """
        @param line: The current line in GedLine format
        @type line: GedLine
        @param state: The current state
        @type state: CurrentState
        """
        if self.use_def_src:
            sattr = SrcAttribute()
            sattr.set_type(_('Submission record identifier'))
            sattr.set_value(line.token_text)
            self.def_src.add_attribute(sattr)

    def __header_lang(self, line, state):
        """
        @param line: The current line in GedLine format
        @type line: GedLine
        @param state: The current state
        @type state: CurrentState
        """
        if self.use_def_src:
            sattr = SrcAttribute()
            sattr.set_type(_('Language of GEDCOM text'))
            sattr.set_value(line.data)
            self.def_src.add_attribute(sattr)

    def __header_dest(self, line, state):
        """
        @param line: The current line in GedLine format
        @type line: GedLine
        @param state: The current state
        @type state: CurrentState
        """
        # FIXME: Gramps does not seem to produce a DEST line, so this processing
        # seems to be useless
        if self.genby == "GRAMPS":
            self.gedsource = self.gedmap.get_from_source_tag(line.data)

        # FIXME: This processing does not depend on DEST, so there seems to be
        # no reason for it to be placed here. Perhaps it is supposed to be after
        # all the SOUR levels have been processed, but self.genby was only
        # assigned by the initial SOUR tag, so this could have been done there.
        # Perhaps, as suggested by the text of the error message, it was
        # supposed to test whenther the_DEST_ was LEGACY, in which case the
        # coding is now wrong.
        if self.genby.upper() == "LEGACY":
            fname = os.path.basename(self.filename)
            WarningDialog(
               _("Import of GEDCOM file %(filename)s with DEST=%(by)s, "
                 "could cause errors in the resulting database!")
                   % {'filename': fname, 'by': self.genby},
               _("Look for nameless events.")
               )

    def __header_char(self, line, state):
        """
        @param line: The current line in GedLine format
        @type line: GedLine
        @param state: The current state
        @type state: CurrentState
        """
        #   +1 CHAR <CHARACTER_SET>                       {1:1}
        #     +2 VERS <VERSION_NUMBER>                    {0:1}
        encoding = line.data
        version = ""
        while True:
            line = self.__get_next_line()
            if self.__level_is_finished(line, state.level+1):
                break
            elif line.token == TOKEN_VERS:
                version = line.data

        if self.use_def_src:
            if version == "":
                sattr = SrcAttribute()
                sattr.set_type(_('Character set'))
                sattr.set_value(encoding)
                self.def_src.add_attribute(sattr)
            else:
                sattr = SrcAttribute()
                sattr.set_type(_('Character set and version'))
                sattr.set_value("%s %s" % (encoding, version))
                self.def_src.add_attribute(sattr)

    def __header_gedc(self, line, state):
        """
        @param line: The current line in GedLine format
        @type line: GedLine
        @param state: The current state
        @type state: CurrentState
        """
        while True:
            line = self.__get_next_line()
            if self.__level_is_finished(line, state.level+1):
                break
            elif line.token == TOKEN_VERS:
                if line.data[0] != "5":
                    self.__add_msg(_("GEDCOM version not supported"),
                                   line, state)
                if self.use_def_src:
                    sattr = SrcAttribute()
                    sattr.set_type(_('GEDCOM version'))
                    sattr.set_value(line.data)
                    self.def_src.add_attribute(sattr)
            elif line.token == TOKEN_FORM:
                if line.data == "LINEAGE-LINKED":
                    pass
                elif line.data.upper() == "LINEAGE-LINKED":
                    # Allow Lineage-Linked etc. though it should be in uppercase
                    self.__add_msg(_("GEDCOM FORM should be in uppercase"), line, state)
                else:
                    self.__add_msg(_("GEDCOM FORM not supported"), line, state)
                if self.use_def_src:
                    sattr = SrcAttribute()
                    sattr.set_type(_('GEDCOM form'))
                    sattr.set_value(line.data)
                    self.def_src.add_attribute(sattr)

    def __header_plac(self, line, state):
        """
        @param line: The current line in GedLine format
        @type line: GedLine
        @param state: The current state
        @type state: CurrentState
        """
        sub_state = CurrentState(level=state.level+1)
        self.__parse_level(sub_state, self.place_form, self.__undefined)
        state.msg += sub_state.msg

    def __place_form(self, line, state):
        """
        @param line: The current line in GedLine format
        @type line: GedLine
        @param state: The current state
        @type state: CurrentState
        """
        self.place_parser.parse_form(line)

    def __header_date(self, line, state):
        """
        @param line: The current line in GedLine format
        @type line: GedLine
        @param state: The current state
        @type state: CurrentState

        This processes the <TRANSMISSION_DATE>, i.e. the date when this [GEDCOM]
        transmission was created (as opposed to the date when the source data
        that was used to create the transmission was published or created
        """
        # Because there is a DATE tag, line.data is automatically converted to a
        # Date object before getting to this point, so it has to be converted
        # back to a string
        tx_date = str(line.data)
        tx_time = ""
        line = self.__get_next_line()
        if self.__level_is_finished(line, state.level):
            pass
        elif line.token == TOKEN_TIME:
            tx_time = str(line.data)

        if self.use_def_src:
            if tx_time == "":
                sattr = SrcAttribute()
                sattr.set_type(_('Creation date of GEDCOM'))
                sattr.set_value(tx_date)
                self.def_src.add_attribute(sattr)
            else:
                sattr = SrcAttribute()
                sattr.set_type(_('Creation date and time of GEDCOM'))
                sattr.set_value("%s %s" % (tx_date, tx_time))
                self.def_src.add_attribute(sattr)

    def __header_note(self, line, state):
        """
        @param line: The current line in GedLine format
        @type line: GedLine
        @param state: The current state
        @type state: CurrentState
        """
        if self.use_def_src:
            self.__parse_note(line, self.def_src, 2, state)

    def __header_subm_name(self, line, state):
        """
        @param line: The current line in GedLine format
        @type line: GedLine
        @param state: The current state
        @type state: CurrentState
        """
        if self.use_def_src:
            self.def_src.set_author(line.data)

    def __parse_note(self, line, obj, level, state):
        if line.token == TOKEN_RNOTE:
            # reference to a named note defined elsewhere
            #NOTE_STRUCTURE: =
            #  n  NOTE @<XREF:NOTE>@  {1:1}
            #    +1 SOUR @<XREF:SOUR>@  {0:M}
            obj.add_note(self.__find_note_handle(self.nid_map[line.data]))
        else:
            # Embedded note
            #NOTE_STRUCTURE: =
            #  n  NOTE [<SUBMITTER_TEXT> | <NULL>]  {1:1}
            #    +1 [ CONC | CONT ] <SUBMITTER_TEXT>  {0:M}
            #    +1 SOUR @<XREF:SOUR>@  {0:M}
            if not line.data:
                self.__add_msg(_("Empty note ignored"), line, state)
                self.__skip_subordinate_levels(level+1, state)
            else:
                new_note = Note(line.data)
                new_note.set_gramps_id(self.nid_map[""])
                new_note.set_handle(create_id())

                sub_state = CurrentState(level=state.level+1)
                sub_state.note = new_note
                self.__parse_level(sub_state, self.note_parse_tbl,
                                   self.__undefined)
                state.msg += sub_state.msg

                # Add a default tag if provided
                self.__add_default_tag(new_note)

                self.dbase.commit_note(new_note, self.trans, new_note.change)
                obj.add_note(new_note.get_handle())

    #----------------------------------------------------------------------
    #
    # NOTE parsing
    #
    #----------------------------------------------------------------------

    def __parse_inline_note(self, line, level):
        """
        Handling of lines subordinate to the NOTE GEDCOM tag

        n @<XREF:NOTE>@ NOTE <SUBMITTER_TEXT>  {1:1}
          +1 [ CONC | CONT] <SUBMITTER_TEXT>  {0:M}
          +1 <<SOURCE_CITATION>>  {0:M}
          +1 REFN <USER_REFERENCE_NUMBER>  {0:M}
            +2 TYPE <USER_REFERENCE_TYPE>  {0:1}
          +1 RIN <AUTOMATED_RECORD_ID>  {0:1}
          +1 <<CHANGE_DATE>>  {0:1}
        """
        state = CurrentState(level=1)
        if not line.data and \
                self.nid_map.clean(line.token_text) not in self.nid_map.map():
            self.__add_msg(_("Empty note ignored"), line)
            self.__skip_subordinate_levels(level, state)
        else:
            gid = self.nid_map[line.token_text]
            handle = self.__find_note_handle(gid)
            new_note = Note(line.data)
            new_note.set_handle(handle)
            new_note.set_gramps_id(gid)

            sub_state = CurrentState(level=state.level)
            sub_state.note = new_note
            self.__parse_level(sub_state, self.note_parse_tbl, self.__undefined)
            state.msg += sub_state.msg

            self.dbase.commit_note(new_note, self.trans, new_note.change)
            self.__check_msgs(_("NOTE Gramps ID %s") % new_note.get_gramps_id(),
                              state, None)

    def __note_chan(self, line, state):
        if state.note:
            self.__parse_change(line, state.note, state.level+1, state)

    def __parse_source_reference(self, citation, level, handle, state):
        """
        Read the data associated with a SOUR reference.
        """
        sub_state = CurrentState(level=level+1)
        sub_state.citation = citation
        sub_state.handle = handle
        self.__parse_level(sub_state, self.citation_parse_tbl, self.__ignore)
        state.msg += sub_state.msg

    def __parse_header_head(self):
        """
        Validate that this is a valid GEDCOM file.
        """
        line = self.__get_next_line()
        if line.token != TOKEN_HEAD:
            raise GedcomError("%s is not a GEDCOM file" % self.filename)

    def __parse_submission(self, line, state):
        """
        @param line: The current line in GedLine format
        @type line: GedLine
        @param state: The current state
        @type state: CurrentState

        Handling of lines subordinate to the level 0 SUMN (Submission) GEDCOM
        tag

          n  @<XREF:SUBN>@ SUBN  {1:1]
            +1 SUBM @<XREF:SUBM>@ {0:1}
            +1 FAMF <NAME_OF_FAMILY_FILE>  {0:1}
            +1 TEMP <TEMPLE_CODE>  {0:1}
            +1 ANCE <GENERATIONS_OF_ANCESTORS>  {0:1}
            +1 DESC <GENERATIONS_OF_DESCENDANTS>  {0:1}
            +1 ORDI <ORDINANCE_PROCESS_FLAG>  {0:1}
            +1 RIN <AUTOMATED_RECORD_ID>  {0:1}
        """
        while True:
            line = self.__get_next_line()
            msg = ""
            if self.__level_is_finished(line, state.level+1):
                break
            elif line.token == TOKEN_SUBM:
                msg = _("Submission: Submitter")
            elif line.token == TOKEN_UNKNOWN and line.token_text == "FAMF":
                msg = _("Submission: Family file")
            elif line.token == TOKEN_TEMP:
                msg = _("Submission: Temple code")
            elif line.token == TOKEN_UNKNOWN and line.token_text == "ANCE":
                msg = _("Submission: Generations of ancestors")
            elif line.token == TOKEN_UNKNOWN and line.token_text == "DESC":
                msg = _("Submission: Generations of descendants")
            elif line.token == TOKEN_UNKNOWN and line.token_text == "ORDI":
                msg = _("Submission: Ordinance process flag")
            else:
                self.__not_recognized(line, state.level+1, state)
                continue

            if self.use_def_src and msg != "":
                sattr = SrcAttribute()
                sattr.set_type(msg)
                sattr.set_value(line.data)
                self.def_src.add_attribute(sattr)
                self.dbase.commit_source(self.def_src, self.trans)

    def handle_source(self, line, level, state):
        """
        Handle the specified source, building a source reference to
        the object.
        """
        citation = Citation()
        if line.data and line.data[0] != "@":
            title = line.data
            handle = self.inline_srcs.get(title, create_id())
            src = Source()
            src.handle = handle
            src.gramps_id = self.dbase.find_next_source_gramps_id()
            self.inline_srcs[title] = handle
        else:
            src = self.__find_or_create_source(self.sid_map[line.data])
            # We need to set the title to the cross reference identifier of the
            # SOURce record, just in case we never find the source record. If we
            # din't find the source record, then the source object would have
            # got deleted by Chack and repair because the record is empty. If we
            # find the source record, the title is overwritten in
            # __source_title.
            src.set_title(line.data)
        self.dbase.commit_source(src, self.trans)
        self.__parse_source_reference(citation, level, src.handle, state)
        citation.set_reference_handle(src.handle)
        self.dbase.add_citation(citation, self.trans)
        return citation.handle

    def __parse_change(self, line, obj, level, state):
        """
        CHANGE_DATE:=

        >  n CHAN {1:1}
        >  +1 DATE <CHANGE_DATE> {1:1}
        >  +2 TIME <TIME_VALUE> {0:1}
        >  +1 <<NOTE_STRUCTURE>> {0:M}

        The Note structure is ignored, since we have nothing
        corresponding in GRAMPS.

        Based on the values calculated, attempt to convert to a valid
        change time using time.strptime. If this fails (and it shouldn't
        unless the value is meaningless and doesn't conform to the GEDCOM
        spec), the value is ignored.
        """
        tstr = None
        dstr = None
        dobj = None
        while True:
            line = self.__get_next_line()
            if self.__level_is_finished(line, level):
                break
            elif line.token == TOKEN_TIME:
                tstr = line.data
            elif line.token == TOKEN_DATE:
                #Lexer converted already to Date object
                dobj = line.data
            elif line.token == TOKEN_NOTE:
                self.__skip_subordinate_levels(level+1, state)
            else:
                self.__not_recognized(line, level+1, state)

        # Attempt to convert the values to a valid change time
        if dobj:
            dstr = "%s %s %s" % (dobj.get_day(), dobj.get_month(),
                                 dobj.get_year())
            try:
                if tstr:
                    try:
                        tstruct = time.strptime("%s %s" % (dstr, tstr),
                                                "%d %m %Y %H:%M:%S")
                    except ValueError:
                        #seconds is optional in GEDCOM
                        tstruct = time.strptime("%s %s" % (dstr, tstr),
                                                "%d %m %Y %H:%M")
                else:
                    tstruct = time.strptime(dstr, "%d %m %Y")
                val = time.mktime(tstruct)
                obj.change = val
            except (ValueError, OverflowError):
                # parse of time structure failed, so ignore. According to the
                # Python manual: "The functions in this [time] module do not
                # handle dates and times before the epoch or far in the future.
                # The cut-off point in the future is determined by the C
                # library; for Unix, it is typically in 2038." If the time is
                # too far in the future, this gives OverflowError.
                pass

    def build_media(self, obj, form, filename, title, note):
        if isinstance(form, str) and form.lower() == "url":
            url = Url()
            url.set_path(filename)
            url.set_description(title)
            url.set_type(UrlType.WEB_HOME)
            obj.add_url(url)
        else:
            # to allow import of references to URLs (especially for import from
            # geni.com), do not try to find the files if they are blatently URLs
            res = urlparse(filename)
            if filename != '' and (res.scheme == '' or res.scheme == 'file'):
                (valid, path) = self.__find_file(filename, self.dir_path)
                if not valid:
                    self.__add_msg(_("Could not import %s") % filename)
                    path = filename.replace('\\', os.path.sep)
            else:
                path = filename
            photo_handle = self.media_map.get(path)
            if photo_handle is None:
                photo = Media()
                photo.set_path(path)
                photo.set_description(title)
                full_path = os.path.abspath(path)
                if os.path.isfile(full_path):
                    photo.set_mime_type(get_type(full_path))
                else:
                    photo.set_mime_type(MIME_MAP.get(form.lower(), 'unknown'))
                self.dbase.add_media(photo, self.trans)
                self.media_map[path] = photo.handle
            else:
                photo = self.dbase.get_media_from_handle(photo_handle)
            oref = MediaRef()
            oref.set_reference_handle(photo.handle)
            if note:
                oref.add_note(note)
            obj.add_media_reference(oref)

    def __build_event_pair(self, state, event_type, event_map, description):
        """
        n TYPE <EVENT_DESCRIPTOR> {0:1} p.*
        n DATE <DATE_VALUE> {0:1} p.*/*
        n <<PLACE_STRUCTURE>> {0:1} p.*
        n <<ADDRESS_STRUCTURE>> {0:1} p.*
        n AGE <AGE_AT_EVENT> {0:1} p.*
        n AGNC <RESPONSIBLE_AGENCY> {0:1} p.*
        n CAUS <CAUSE_OF_EVENT> {0:1} p.*
        n <<SOURCE_CITATION>> {0:M} p.*
        n <<MULTIMEDIA_LINK>> {0:M} p.*, *
        n <<NOTE_STRUCTURE>> {0:M} p.
        """
        event = Event()
        event_ref = EventRef()
        event.set_gramps_id(self.emapper.find_next())
        event.set_type(event_type)

        if description and description != 'Y':
            event.set_description(description)
        self.dbase.add_event(event, self.trans)

        sub_state = CurrentState()
        sub_state.level = state.level + 1
        sub_state.event_ref = event_ref
        sub_state.event = event
        sub_state.person = state.person
        sub_state.pf = self.place_parser

        self.__parse_level(sub_state, event_map, self.__undefined)
        state.msg += sub_state.msg

        self.__add_place(event, sub_state)

        self.dbase.commit_event(event, self.trans)

        event_ref.set_reference_handle(event.handle)
        return event_ref

    def __build_family_event_pair(self, state, event_type, event_map,
                                 description):
        event = Event()
        event_ref = EventRef()
        event.set_gramps_id(self.emapper.find_next())
        event.set_type(event_type)
        if description and description != 'Y':
            event.set_description(description)

        self.dbase.add_event(event, self.trans)

        sub_state = CurrentState()
        sub_state.family = state.family
        sub_state.level = state.level+1
        sub_state.event = event
        sub_state.event_ref = event_ref
        sub_state.pf = self.place_parser

        self.__parse_level(sub_state, event_map, self.__undefined)
        state.msg += sub_state.msg

        self.__add_place(event, sub_state)

        self.dbase.commit_event(event, self.trans)
        event_ref.set_reference_handle(event.handle)
        return event_ref

    def __extract_temple(self, line):
        def get_code(code):
            if TEMPLES.is_valid_code(code):
                return code
            elif TEMPLES.is_valid_name(code):
                return TEMPLES.code(code)

        code = get_code(line.data)
        if code:
            return code

        ## Not sure why we do this. Kind of ugly.
        code = get_code(line.data.split()[0])
        if code:
            return code

        ## Okay we have no clue which temple this is.
        ## We should tell the user and store it anyway.
        self.__add_msg(_("Invalid temple code"), line, None)
        return line.data

    def __add_default_source(self, obj):
        """
        Add the default source to the object.
        """
        if self.use_def_src and len(obj.get_citation_list()) == 0:
            citation = Citation()
            citation.set_reference_handle(self.def_src.handle)
            self.dbase.add_citation(citation, self.trans)
            obj.add_citation(citation.handle)

    def __add_default_tag(self, obj):
        """
        Add the default tag to the object.
        """
        if self.default_tag:
            obj.add_tag(self.default_tag.handle)

    def __subm_name(self, line, state):
        """
        @param line: The current line in GedLine format
        @type line: GedLine
        @param state: The current state
        @type state: CurrentState
        """
        state.res.set_name(line.data)

    def __subm_addr(self, line, state):
        """
        @param line: The current line in GedLine format
        @type line: GedLine
        @param state: The current state
        @type state: CurrentState
        """
        free_form = line.data

        sub_state = CurrentState(level=state.level + 1)
        sub_state.location = state.res

        self.__parse_level(sub_state, self.parse_loc_tbl, self.__undefined)
        state.msg += sub_state.msg

        self.__merge_address(free_form, state.res, line, state)
        # Researcher is a sub-type of LocationBase, so get_street and set_street
        # which are used in routines called from self.parse_loc_tbl work fine.
        # Unfortunately, Researcher also has get_address and set_address, so we
        # need to copy the street into that.
        state.res.set_address(state.res.get_street())

    def __subm_phon(self, line, state):
        """
        n PHON <PHONE_NUMBER> {0:3}

        @param line: The current line in GedLine format
        @type line: GedLine
        @param state: The current state
        @type state: CurrentState
        """
        state.res.set_phone(line.data)

    def __subm_email(self, line, state):
        """
        n EMAIL <ADDRESS_EMAIL> {0:3}

        @param line: The current line in GedLine format
        @type line: GedLine
        @param state: The current state
        @type state: CurrentState
        """
        state.res.set_email(line.data)

#-------------------------------------------------------------------------
#
# GedcomStageOne
#
#-------------------------------------------------------------------------
class GedcomStageOne:
    """
    The GedcomStageOne parser scans the file quickly, looking for a few things.
     This includes:

    1. Character set encoding
    2. Number of people and families in the list
    3. Child to family references, since Ancestry.com creates GEDCOM files
       without the FAMC references.
    """
    __BAD_UTF16 = _("Your GEDCOM file is corrupted. "
                  "The file appears to be encoded using the UTF16 "
                  "character set, but is missing the BOM marker.")
    __EMPTY_GED = _("Your GEDCOM file is empty.")

    @staticmethod
    def __is_xref_value(value):
        """
        Return True if value is in the form of a XREF value. We assume that
        if we have a leading '@' character, then we are okay.
        """
        return value and value[0] == '@'

    def __init__(self, ifile):
        self.ifile = ifile
        self.famc = defaultdict(list)
        self.fams = defaultdict(list)
        self.enc = ""
        self.pcnt = 0
        self.lcnt = 0

    def __detect_file_decoder(self, input_file):
        """
        Detects the file encoding of the file by looking for a BOM
        (byte order marker) in the GEDCOM file. If we detect a UTF-16
        encoded file, we must connect to a wrapper using the codecs
        package.
        """
        line = input_file.read(2)
        if line == b"\xef\xbb":
            input_file.read(1)
            self.enc = "UTF8"
            return input_file
        elif line == b"\xff\xfe" or line == b"\xfe\xff":
            self.enc = "UTF16"
            input_file.seek(0)
            return codecs.EncodedFile(input_file, 'utf8', 'utf16')
        elif not line :
            raise GedcomError(self.__EMPTY_GED)
        elif line[0] == b"\x00" or line[1] == b"\x00":
            raise GedcomError(self.__BAD_UTF16)
        else:
            input_file.seek(0)
            return input_file

    def parse(self):
        """
        Parse the input file.
        """
        current_family_id = ""

        reader = self.__detect_file_decoder(self.ifile)

        for line in reader:
            # Treat the file as though it is UTF-8 since this will be right if a
            # BOM was detected; it is the more modern option; and anyway it
            # doesn't really matter as we are only trying to detect a CHAR line
            # which is only 7-bit ASCII anyway,  and we ignore anything that
            # can't be translated.
            line = line.decode(encoding='utf-8', errors='replace')
            line = line.strip()
            if not line:
                continue
            self.lcnt += 1

            try:
                data = line.split(None, 2) + ['']
                (level, key, value) = data[:3]
                level = int(level)
                key = key.strip()
                value = value.strip()
            except:
                continue

            if level == 0 and key[0] == '@':
                if value in ("FAM", "FAMILY") :
                    current_family_id = key.strip()[1:-1]
                elif value in ("INDI", "INDIVIDUAL"):
                    self.pcnt += 1
            elif key in ("HUSB", "HUSBAND", "WIFE") and \
                 self.__is_xref_value(value):
                self.fams[value[1:-1]].append(current_family_id)
            elif key in ("CHIL", "CHILD") and self.__is_xref_value(value):
                self.famc[value[1:-1]].append(current_family_id)
            elif key == 'CHAR' and not self.enc:
                assert(isinstance(value, str))
                self.enc = value
        LOG.debug("parse pcnt %d" % self.pcnt)
        LOG.debug("parse famc %s" % dict(self.famc))
        LOG.debug("parse fams %s" % dict(self.fams))

    def get_famc_map(self):
        """
        Return the Person to Child Family map
        """
        return self.famc

    def get_fams_map(self):
        """
        Return the Person to Family map (where the person is a spouse)
        """
        return self.fams

    def get_encoding(self):
        """
        Return the detected encoding
        """
        return self.enc.upper()

    def set_encoding(self, enc):
        """
        Forces the encoding
        """
        assert(isinstance(enc, str))
        self.enc = enc

    def get_person_count(self):
        """
        Return the number of INDI records found
        """
        return self.pcnt

    def get_line_count(self):
        """
        Return the number of lines in the file
        """
        return self.lcnt

#-------------------------------------------------------------------------
#
# make_gedcom_date
#
#-------------------------------------------------------------------------
def make_gedcom_date(subdate, calendar, mode, quality):
    """
    Convert a GRAMPS date structure into a GEDCOM compatible date.
    """
    retval = ""
    (day, mon, year) = subdate[0:3]
    (mmap, prefix) = CALENDAR_MAP.get(calendar, (MONTH, ""))
    if year < 0:
        year = -year
        bce = " B.C."
    else:
        bce = ""
    try:
        retval = __build_date_string(day, mon, year, bce, mmap)
    except IndexError:
        print("Month index error - %d" % mon)
        retval = "%d%s" % (year, bce)
    if calendar == Date.CAL_SWEDISH:
        # If Swedish calendar use ISO for for date and append (swedish)
        # to indicate calandar
        if year and not mon and not day:
            retval = "%i" % (year)
        else:
            retval = "%i-%02i-%02i" % (year, mon, day)
        retval = retval + " (swedish)"
        # Skip prefix @#DUNKNOWN@ as it seems
        # not used in all other genealogy applications.
        # Gramps can handle it on import, but not with (swedish) appended
        # to explain what calendar, the unknown refer to
        prefix = ""
    if prefix:
        retval = "%s %s" % (prefix, retval)
    if mode in DATE_MODIFIER:
        retval = "%s %s" % (DATE_MODIFIER[mode], retval)
    if quality in DATE_QUALITY:
        retval = "%s %s" % (DATE_QUALITY[quality], retval)
    return retval

def __build_date_string(day, mon, year, bce, mmap):
    """
    Build a date string from the supplied information.
    """
    if day == 0:
        if mon == 0:
            retval = '%d%s' % (year, bce)
        elif year == 0:
            retval = '(%s)' % mmap[mon]
        else:
            retval = "%s %d%s" % (mmap[mon], year, bce)
    elif mon == 0:
        retval = '%d%s' % (year, bce)
    elif year == 0:
        retval = "(%d %s)" % (day, mmap[mon])
    else:
        retval = "%d %s %d%s" % (day, mmap[mon], year, bce)
    return retval<|MERGE_RESOLUTION|>--- conflicted
+++ resolved
@@ -5437,13 +5437,10 @@
             self.__parse_level(sub_state, self.event_place_map,
                              self.__undefined)
             state.msg += sub_state.msg
-<<<<<<< HEAD
             if sub_state.pf:                # if we found local PLAC:FORM
                 state.pf = sub_state.pf     # save to override global value
-=======
         # merge notes etc into place
         state.place.merge(sub_state.place)
->>>>>>> 3831a02e
 
     def __event_place_note(self, line, state):
         """
